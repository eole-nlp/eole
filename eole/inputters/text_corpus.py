"""Module that contain shard utils for dynamic data."""

import os
import re
from eole.utils.logging import logger
from eole.constants import CorpusName, CorpusTask
from eole.transforms import TransformPipe
from eole.inputters.text_utils import transform_bucket
from eole.inputters.image_utils import process_image
from contextlib import contextmanager
import itertools
<<<<<<< HEAD
import json
=======
from datasets import load_dataset
>>>>>>> a32e95ae


@contextmanager
def exfile_open(filename, *args, **kwargs):
    """Extended file opener enables open(filename=None).

    This context manager enables open(filename=None) as well as regular file.
    filename None will produce endlessly None for each iterate,
    while filename with valid path will produce lines as usual.

    Args:
        filename (str|None): a valid file path or None;
        *args: args relate to open file using codecs;
        **kwargs: kwargs relate to open file using codecs.

    Yields:
        `None` repeatly if filename==None,
        else yield from file specified in `filename`.
    """
    if filename is None:
        from itertools import repeat

        _file = repeat(None)
    else:
        import codecs

        _file = codecs.open(filename, *args, **kwargs)
    yield _file
    if filename is not None and _file:
        _file.close()


class BlockwiseCorpus(object):
    """A corpus class for reading a single file block by block."""

    def __init__(self, name, file_path, block_size=4096):
        """Initialize file path and block size."""
        self.id = name
        self.file_path = file_path
        self.block_size = block_size

    def load(self, offset=0, stride=1):
        """
        Load file and iterate by blocks.
        `offset` and `stride` allow iterating only on every
        `stride` block, starting from `offset`.
        """

        def make_ex(block_content):
            example = {
                "src": block_content,
                "tgt": block_content,
                "src_original": block_content,
                "tgt_original": block_content,
            }
            return example

        with open(self.file_path, mode="r", encoding="utf-8") as file:
            block_content = ""
            block_index = 0

            while True:
                chunk = file.read(self.block_size)
                if not chunk:
                    break

                if (block_index // stride) % stride == offset:
                    block_content += chunk

                    if len(chunk) < self.block_size:
                        # Reached end of file
                        yield make_ex(block_content)
                        break

                    if len(block_content) >= self.block_size:
                        yield make_ex(block_content)
                block_content = ""
                block_index += 1

    def __str__(self):
        cls_name = type(self).__name__
        return f"{cls_name}({self.id}, {self.file_path}, {self.file_path}" f"align={None}"


class ImageTextCorpus(object):
    """
    Handle vision data looking like this:
    ```
    [
        {
            "text": "List the top 5 countries in Europe with the highest GDP {image1}",
            "images": {
                "image1": "./test_data/gdp.png"
            }
        },
    ...
    ]
    ```
    """

    def __init__(self, name, data):
        self.id = name
        self.data = data

    def load(self, offset=0, stride=1):
        def make_ex(item):
            example = {"text": item["text"], "images": item["images"]}
            return example

        if isinstance(self.data, list):
            for i, item in enumerate(self.data):
                if (i // stride) % stride == offset:
                    yield make_ex(item)
        else:
            with exfile_open(self.data, mode="rb") as fs:
                data = json.load(fs)
                for i, item in enumerate(data):
                    if (i // stride) % stride == offset:
                        yield make_ex(item)

    def __str__(self):
        cls_name = type(self).__name__
        return f"{cls_name}({self.id}, {self.path}"


class ParallelCorpus(object):
    """A parallel corpus file pair that can be loaded to iterate."""

    def __init__(self, name, src, tgt, sco=None, align=None):
        """Initialize src & tgt side file path."""
        self.id = name
        self.src = src
        self.tgt = tgt
        self.sco = sco
        self.align = align

    def _is_hf_dataset(self, path):
        """
        Check if a given path refers to a Hugging Face dataset.
        Matchs the 'hf://' prefix and assumes the dataset is in streaming mode.
        Match the last '/field' to get the language / score field
        """
        pattern = r"hf://([^/]+/[^/]+)/([^/]+)"
        if isinstance(path, str):
            return re.match(pattern, path)
        else:
            return None

    def _load_hf_dataset(self, path):
        """
        Load a Hugging Face dataset from the given identifier.
        Matchs the 'hf://' prefix and assumes the dataset is in streaming mode.
        Match the last '/field' to get the language / score field
        """
        pattern = r"hf://([^/]+/[^/]+)/([^/]+)"
        dataset_name = re.match(pattern, self.src).group(1)
        return load_dataset(dataset_name, split="train", streaming=True)

    def load(self, offset=0, stride=1):
        """
        Load file and iterate by lines.
        `offset` and `stride` allow to iterate only on every
        `stride` example, starting from `offset`.
        In the case of local files, all files are open exactly the same way by each worker
        Therefore we need to apply a stride / offset rule to make sure we do not process the same ex.
        In the case of HF streaming mode we need to make sure we have more shards than workers.
        Typically we recommend to have shard being a multiple of workers for instance for big datasets:
        16 shards for 4 workers. The shards will be iterated automatically since HF locks shards when in use.
        """

        def make_ex(sline, tline, scoline, align):
            # 'src_original' and 'tgt_original' store the
            # original line before tokenization.
            example = {
                "src": sline,
                "tgt": tline,
                "sco": scoline,
                "src_original": sline,
                "tgt_original": tline,
            }
            if align is not None:
                example["align"] = align
            return example

        if isinstance(self.src, list):
            fs = self.src
            ft = [] if self.tgt is None else self.tgt
            fsco = [] if self.sco is None else self.sco
            fa = [] if self.align is None else self.align
            for i, (sline, tline, scoline, align) in enumerate(itertools.zip_longest(fs, ft, fsco, fa)):
                if (i // stride) % stride == offset:
                    if scoline is None:
                        scoline = 1.0
                    yield make_ex(sline, tline, scoline, align)

        elif self._is_hf_dataset(self.src):
            # If `src` is a Hugging Face dataset identifier
            dataset = self._load_hf_dataset(self.src)
            for i, example in enumerate(dataset):
                sline = example.get(self.src.split("/")[-1])
                tline = example.get(self.tgt.split("/")[-1])
                scoline = example.get(self.sco.split("/")[-1], 1.0)
                yield make_ex(sline, tline, scoline, None)

        else:
            with exfile_open(self.src, mode="rb") as fs, exfile_open(self.tgt, mode="rb") as ft, exfile_open(
                self.sco, mode="rb"
            ) as fsco, exfile_open(self.align, mode="rb") as fa:
                for i, (sline, tline, scoline, align) in enumerate(zip(fs, ft, fsco, fa)):
                    if (i // stride) % stride == offset:
                        if tline is not None:
                            tline = tline.decode("utf-8")
                        if scoline is not None:
                            scoline = float(scoline.decode("utf-8"))
                        else:
                            scoline = 1.0
                        if align is not None:
                            align = align.decode("utf-8")
                        yield make_ex(sline.decode("utf-8"), tline, scoline, align)

    def __str__(self):
        cls_name = type(self).__name__
        return f"{cls_name}({self.id}, {self.src}, {self.tgt}, " f"align={self.align}"


def get_corpora(config, task=CorpusTask.TRAIN, src=None, tgt=None, align=None):
    corpora_dict = {}
    if task == CorpusTask.TRAIN:
        for corpus_id, corpus_dict in config.data.items():
            if corpus_id != CorpusName.VALID:
                if corpus_dict.path_txt is None:
                    if corpus_dict.path_tgt is None:
                        path_tgt = corpus_dict.path_src
                    else:
                        path_tgt = corpus_dict.path_tgt
                    corpora_dict[corpus_id] = ParallelCorpus(
                        corpus_id,
                        corpus_dict.path_src,
                        path_tgt,
                        corpus_dict.path_sco,
                        corpus_dict.path_align,
                    )
                else:
                    corpora_dict[corpus_id] = BlockwiseCorpus(
                        corpus_id,
                        corpus_dict.path_txt,
                        block_size=8192,  # number of characters
                    )
    elif task == CorpusTask.VALID:
        if CorpusName.VALID in config.data.keys():
            if config.data[CorpusName.VALID].path_tgt is None:
                path_tgt = config.data[CorpusName.VALID].path_src
            else:
                path_tgt = config.data[CorpusName.VALID].path_tgt
            corpora_dict[CorpusName.VALID] = ParallelCorpus(
                CorpusName.VALID,
                config.data[CorpusName.VALID].path_src,
                path_tgt if tgt is None else None,
                None,
                config.data[CorpusName.VALID].path_align,
            )
        else:
            return None
    else:
        if config.data_type == "text":
            corpora_dict[CorpusName.INFER] = ParallelCorpus(
                CorpusName.INFER,
                src if src else config.src,
                tgt if tgt else config.tgt,
                align if align else None,
            )
        elif config.data_type == "image":
            corpora_dict[CorpusName.INFER] = ImageTextCorpus(
                CorpusName.INFER, src  # maybe homogenize to some better name
            )
    return corpora_dict


class ParallelCorpusIterator(object):
    """An iterator dedicated to ParallelCorpus.

    Args:
        corpus (ParallelCorpus): corpus to iterate;
        transform (TransformPipe): transforms to be applied to corpus;
        skip_empty_level (str): security level when encouter empty line;
        stride (int): iterate corpus with this line stride;
        offset (int): iterate corpus with this line offset.
    """

    def __init__(self, corpus, transform, skip_empty_level="warning", stride=1, offset=0):
        self.cid = corpus.id
        self.corpus = corpus
        self.transform = transform
        if skip_empty_level not in ["silent", "warning", "error"]:
            raise ValueError(f"Invalid argument skip_empty_level={skip_empty_level}")
        self.skip_empty_level = skip_empty_level
        self.stride = stride
        self.offset = offset

    def _process(self, stream):
        for i, example in enumerate(stream):
            example["src"] = example["src"].strip().split(" ")
            example["src_original"] = example["src_original"].strip().split(" ")
            line_number = i * self.stride + self.offset
            example["cid_line_number"] = line_number
            example["cid"] = self.cid
            if "align" in example:
                example["align"] = example["align"].strip().split(" ")
            if example["tgt"] is not None:
                example["tgt"] = example["tgt"].strip().split(" ")
                example["tgt_original"] = example["tgt_original"].strip().split(" ")
                if (
                    len(example["src"]) == 0
                    or len(example["tgt"]) == 0
                    or ("align" in example and example["align"] == 0)
                ):
                    # empty example: skip
                    empty_msg = f"Empty line  in {self.cid}#{line_number}."
                    if self.skip_empty_level == "error":
                        raise IOError(empty_msg)
                    elif self.skip_empty_level == "warning":
                        logger.warning(empty_msg)
                    if len(example["src"]) == 0 and len(example["tgt"]) == 0:
                        yield (example, self.transform, self.cid)
                    continue
            yield (example, self.transform, self.cid)
        report_msg = self.transform.stats()
        if report_msg != "":
            logger.info("* Transform statistics for {}({:.2f}%):\n{}\n".format(self.cid, 100 / self.stride, report_msg))

    def __iter__(self):
        corpus_stream = self.corpus.load(stride=self.stride, offset=self.offset)
        corpus = self._process(corpus_stream)
        yield from corpus


class ImageTextCorpusIterator(object):
    def __init__(
        self,
        corpus,
        transform,
        skip_empty_level="warning",
        stride=1,
        offset=0,
    ):
        self.cid = corpus.id
        self.corpus = corpus
        self.transform = transform
        if skip_empty_level not in ["silent", "warning", "error"]:
            raise ValueError(f"Invalid argument skip_empty_level={skip_empty_level}")
        self.skip_empty_level = skip_empty_level
        self.stride = stride
        self.offset = offset

    def _process(self, stream):
        for i, example in enumerate(stream):
            # process images
            processed_images = {k: process_image(v) for k, v in example.get("images", {}).items()}
            text = example["text"]
            image_tokens = {
                # TODO: switch to list instead of joined string here...
                k: "".join(v["tokens"])
                for k, v in processed_images.items()
            }
            text = text.format(**image_tokens)
            line_number = i * self.stride + self.offset
            example = {
                "src": text,
                "images": {k: v["image"] for k, v in processed_images.items()},
                "cid": self.cid,
                "cid_line_number": line_number,
            }
            yield example, self.transform, self.cid

    def __iter__(self):
        corpus_stream = self.corpus.load(stride=self.stride, offset=self.offset)
        corpus = self._process(corpus_stream)
        yield from corpus


def build_corpora_iters(corpora, transforms, corpora_info, skip_empty_level="warning", stride=1, offset=0):
    """Return `ParallelCorpusIterator` for all corpora defined in opts."""
    corpora_iters = dict()
    for c_id, corpus in corpora.items():
        transform_names = corpora_info[c_id].transforms
        corpus_transform = [transforms[name] for name in transform_names if name in transforms]
        transform_pipe = TransformPipe.build_from(corpus_transform)
        if isinstance(corpus, ParallelCorpus):
            corpus_iter = ParallelCorpusIterator(
                corpus,
                transform_pipe,
                skip_empty_level=skip_empty_level,
                stride=stride,
                offset=offset,
            )
        elif isinstance(corpus, ImageTextCorpus):
            corpus_iter = ImageTextCorpusIterator(
                corpus,
                transform_pipe,
                skip_empty_level=skip_empty_level,
                stride=stride,
                offset=offset,
            )
        corpora_iters[c_id] = corpus_iter
    return corpora_iters


def save_transformed_sample(config, transforms, n_sample=3):
    """Save transformed data sample as specified in opts."""

    if n_sample == -1:
        logger.info(f"n_sample={n_sample}: Save full transformed corpus.")
    elif n_sample == 0:
        logger.info(f"n_sample={n_sample}: no sample will be saved.")
        return
    elif n_sample > 0:
        logger.info(f"Save {n_sample} transformed example/corpus.")
    else:
        raise ValueError(f"n_sample should >= -1, get {n_sample}.")

    corpora = get_corpora(config, CorpusTask.TRAIN)
    datasets_iterables = build_corpora_iters(corpora, transforms, config.data, skip_empty_level=config.skip_empty_level)
    sample_path = os.path.join(config.save_data, "samples", CorpusName.SAMPLE)
    os.makedirs(sample_path, exist_ok=True)
    for c_name, c_iter in datasets_iterables.items():
        dest_base = os.path.join(sample_path, "{}.{}".format(c_name, CorpusName.SAMPLE))
        with open(dest_base + ".src", "w", encoding="utf-8") as f_src, open(
            dest_base + ".tgt", "w", encoding="utf-8"
        ) as f_tgt:
            bucket = []
            for i, ex in enumerate(c_iter):
                if i > n_sample:
                    break
                else:
                    bucket.append(ex)
            pro_bucket = transform_bucket(CorpusTask.TRAIN, bucket)
            if pro_bucket is not None:
                for maybe_example in pro_bucket:
                    if maybe_example is not None:
                        src_line, tgt_line = (
                            maybe_example["src"]["src"],
                            maybe_example["tgt"]["tgt"],
                        )

                        f_src.write(src_line + "\n")
                        f_tgt.write(tgt_line + "\n")<|MERGE_RESOLUTION|>--- conflicted
+++ resolved
@@ -9,11 +9,8 @@
 from eole.inputters.image_utils import process_image
 from contextlib import contextmanager
 import itertools
-<<<<<<< HEAD
 import json
-=======
 from datasets import load_dataset
->>>>>>> a32e95ae
 
 
 @contextmanager
