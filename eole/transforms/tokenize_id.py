--- conflicted
+++ resolved
@@ -96,16 +96,12 @@
         return tokens
 
     def apply(self, example, is_train=False, stats=None, **kwargs):
-<<<<<<< HEAD
         if isinstance(example["src"], str):
-            src_tokens = self.tokenize_string(example["src"], side="src")
+            src_tokens = self.tokenize_string(example["src"], side="src", is_train=is_train)
         elif isinstance(example["src"], list):
-            src_tokens = self.tokenize_string(" ".join(example["src"]), side="src")
+            src_tokens = self.tokenize_string(" ".join(example["src"]), side="src", is_train=is_train)
         else:
             raise ValueError(f"Unsupported src type: {type(example['src'])}")
-=======
-        src_tokens = self.tokenize_string(" ".join(example["src"]), side="src", is_train=is_train)
->>>>>>> a32e95ae
         example["src_ids"] = src_tokens
         if example.get("tgt", None) is not None:
             tgt_tokens = self.tokenize_string(" ".join(example["tgt"]), side="tgt", is_train=is_train)
