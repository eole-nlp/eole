from typing import List, Literal
from pydantic import Field, field_validator, model_validator, computed_field
from functools import cached_property
import torch

from eole.config.config import Config, get_config_dict
from eole.config.common import RunningConfig, LoRaConfig, QuantizeConfig
from eole.utils.logging import logger


class OptimizerConfig(Config):
    """
    Everything related to optimizers.
    Might be split into multiple subclasses later.
    Note: not fully sufficient (yet) to replace full opt namespace in build_torch_optimizer.
    Some other parameters (hidden_size, compute_dtype, apex_opt_level, etc.) are accessed.
    """

    optim: Literal[
        "sgd",
        "adagrad",
        "adadelta",
        "adam",
        "adamw",
        "sparseadam",
        "adafactor",
        "fusedadam",
        "adamw8bit",
        "pagedadamw8bit",
        "pagedadamw32bit",
    ] = Field(
        default="sgd", description="Optimization method."
    )  # find a better way to list accepted values...
    adagrad_accumulator_init: float = Field(
        default=0,
        description="Initialize the accumulator values in adagrad. "
        "Mirrors initial_accumulator_value flag from tensorflow "
        "adagrad implementation (default 0.1 there).",
    )
    adam_beta1: float = Field(
        default=0.9,
        description="Beta1 parameter used by Adam. "
        "Almost without exception a value of 0.9 is used in the literature, "
        "seemingly giving good results, so we would discourage changing "
        "this value from the default without due consideration.",
    )
    adam_beta2: float = Field(
        default=0.999,
        description="Beta2 parameter used by Adam. "
        "Typically a value of 0.999 is recommended, "
        "as this is the value suggested by the original paper describing Adam, "
        "and is also the value adopted in other frameworks such as Tensorflow "
        "(https://www.tensorflow.org/api_docs/python/tf/train/AdamOptimizer) "
        "and Keras (https://keras.io/optimizers/). "
        "Whereas recently the paper Attention is All You Need suggested "
        "a value of 0.98 for beta2, this parameter may not work well "
        "for normal models / default baselines.",
    )
    weight_decay: float = Field(
        default=0.0, description="Weight decay to forward to torch Optimizer."
    )
    learning_rate: float = Field(
        default=1.0,
        description="Starting learning rate. "
        "Recommended settings: "
        "sgd=1, adagrad=0.1, adadelta=1, adam=0.001.",
    )
    learning_rate_decay: float = Field(
        default=0.5,
        description="Decay learning rate by this much if steps have gone past start_decay_steps.",
    )
    start_decay_steps: int = Field(
        default=50000,
        description="Start decaying every decay_steps after this many steps.",
    )
    decay_steps: int = Field(
        default=10000, description="Frequency for learning rate decay, in steps."
    )
    decay_method: Literal["noam", "noamwd", "cosine", "rsqrt", "none"] = Field(
        default="none", description="Custom decay method to use."
    )
    warmup_steps: int = Field(
        default=4000, description="Number of warmup steps for custom decay."
    )
    reset_optim: Literal["none", "all", "states", "keep_states"] = Field(
        default="none", description="Optimization resetter when using train_from."
    )  # note: this is validated against update_vocab in TrainingConfig


class TrainingConfig(
    RunningConfig,
    OptimizerConfig,
    LoRaConfig,
    QuantizeConfig,
):

    model_config = get_config_dict()
    model_config["arbitrary_types_allowed"] = True  # to allow torch.dtype

    # Init stuff
    param_init: float = Field(
        default=0.1,
        description="Support value for uniform distribution parameters initialization. "
        "Set to 0 not to use initialization.",
    )
    param_init_method: Literal["xavier_uniform", "uniform", "normal"] = Field(
        default="uniform", description="Parameter initialization method."
    )
    freeze_encoder: bool = Field(
        default=False, description="Freeze parameters in encoder."
    )
    freeze_decoder: bool = Field(
        default=False, description="Freeze parameters in decoder."
    )
    # Pretrained word vectors (might be deprecated)
    pre_word_vecs_enc: str | None = Field(
        default=None,
        description="If a valid path is specified, will load pretrained "
        "word embeddings on the encoder side.",
    )
    pre_word_vecs_dec: str | None = Field(
        default=None,
        description="If a valid path is specified, will load pretrained "
        "word embeddings on the decoder side.",
    )
    data_type: str | None = "text"  # not really useful for now
    bucket_size: int = Field(
        default=262144,
        description="A bucket is a buffer of bucket_size examples "
        "to pick from the various corpora. "
        "The dynamic iterator batches batch_size items "
        "from the bucket and shuffle them.",
    )
    bucket_size_init: int = Field(
        default=-1,
        description="Bucket size is initialized with this amount of examples "
        "(see bucket_size_increment).",
    )
    bucket_size_increment: int = Field(
        default=0,
        description="Bucket size incremented with this amount of examples "
        "at each new bucket (up to bucket_size).",
    )
    prefetch_factor: int = Field(
        default=200,
        description="Number of mini-batches loaded in advance to avoid "
        "the GPU waiting during processing of next bucket.",
    )
    save_format: Literal["pytorch", "safetensors"] = Field(
        default="pytorch", description="Format to save the model weights."
    )
    save_checkpoint_steps: int = Field(
        default=5000, description="Frequency of checkpoint saving (in steps)."
    )
    keep_checkpoint: int = Field(
        default=-1, description="Number of checkpoints to retain. (-1 retains all)"
    )
    train_from: str | None = Field(
        default=None,
        description="Pretrained model/checkpoint weights to continue training from.",
    )
    num_workers: int = Field(
        default=2, description="Number of workers for pytorch.DataLoader objects."
    )  # dataloading related stuff (move to dataloader config ?
    batch_size: int = Field(default=64, description="Maximum batch size for training.")
    batch_size_multiple: int = Field(
        default=1, description="Batch size multiple for token batches."
    )
    batch_type: Literal["sents", "tokens"] = Field(
        default="sents", description="Batch grouping for batch_size."
    )
    normalization: Literal["sents", "tokens"] = Field(
        default="sents", description="Normalization method of the gradient."
    )
    accum_count: List[int] = Field(
        default=[1],
        description="Accumulate gradient this many times. "
        "Approximately equivalent to updating "
        "batch_size * accum_count batches at once. "
        "Recommended for transformer.",
    )
    accum_steps: List[int] = Field(
        default=[0], description="Steps at which accum_count values change."
    )
    valid_steps: int = Field(
        default=10000, description="Frequency of validation, in steps."
    )
    valid_batch_size: int = Field(
        default=32, description="Maximum batch size for validation."
    )
    train_steps: int = Field(default=100000, description="Number of training steps.")
    single_pass: bool = Field(
        default=False, description="Make a single pass over the training dataset."
    )  # deprecated? (not really manageable with weighted datasets)
    early_stopping: int = Field(
        default=0,
        description="Number of validation steps without improving that "
        "will trigger early stop of training.",
    )
    early_stopping_criteria: str | None = Field(
        default=None, description="Criteria to use for early stopping."
    )  # allowed values are not clear
    max_grad_norm: float = Field(
        default=5,
        description="If the norm of the gradient vector exceeds this value, "
        "renormalize it to have the norm equal to max_grad_norm.",
    )
    dropout: List[float] = Field(default=[0.3], description="Dropout probability.")
    attention_dropout: List[float] = Field(
        default=[0.1], description="Attention dropout probability."
    )
    dropout_steps: List[int] = Field(
        default=[0], description="Steps at which dropout changes."
    )
    truncated_decoder: int = Field(
        default=0, description="Truncated bptt."
    )  # deprecated?

    label_smoothing: float = Field(
        default=0.0,
        description="Label smoothing value epsilon. "
        "Probability of all non-true labels will be "
        "smoothed by epsilon/(vocab_size-1). "
        "Set to 0 to turn off label smoothing. (https://arxiv.org/abs/1512.00567)",
    )
    average_decay: float = Field(
        default=0.0,
        description="Exponential moving average decay "
        "(https://en.wikipedia.org/wiki/Moving_average). "
        "Set to other than 0 (e.g. 1e-4) to activate. "
        "Similar to Marian NMT implementation "
        "(http://www.aclweb.org/anthology/P18-4020).",
    )
    average_every: int = Field(
        default=1,
        description="Step for moving average. Default is every update if average_decay is set.",
    )

    loss_scale: float = Field(
        default=0.0,
        description="For FP16 training, the static loss scale to use. "
        "If not set, the loss scale is dynamically computed.",
    )
    apex_opt_level: Literal["", "O0", "O1", "O2", "O3"] = Field(
        default="",
        description="For FP16 training, the opt_level to use. "
        "See https://nvidia.github.io/apex/amp.html#opt-levels.",
    )
    zero_out_prompt_loss: bool = Field(
        default=False,
        description="Set the prompt loss to zero. Mostly for LLM finetuning. "
        "Will be enabled only if the `insert_mask_before_placeholder` "
        "transform is applied.",
    )
    use_ckpting: List[str] = Field(
        default=[], description="Use gradient checkpointing for those modules."
    )  # validate on ["ffn", "mha", "lora"]
    update_vocab: bool = Field(
        default=False, description="Update source and target existing vocabularies."
    )  # not linked to model per se, rather to the training instance of the model

    lm_prior_model: str | None = Field(
        default=None, description="LM model to use to train the TM."
    )
    lm_prior_lambda: float = Field(default=0.0, description="LM Prior Lambda")
    lm_prior_tau: float = Field(default=1.0, description="LM Prior Tau")
    estim_loss_lambda: List[float] = Field(
        default=[1.0], description="Weight applied to estimator loss"
    )
    estim_loss_lambda_steps: List[int] = Field(
        default=[0], description="Steps at which estimator loss lambda changes"
    )
    score_threshold: float = Field(
        default=0.68, description="Threshold to filterout data"
    )
    dummy_load: bool | None = Field(
        default=False,
        description="Ignore some warnings if we are only loading the configuration "
        "prior to other operations, e.g. in `train_from` context.",
    )

    @computed_field
    @cached_property
    def storage_dtype(self) -> torch.dtype:
        """
        Deduce which dtype to use for main model parameters.
        E.g. with mixed precision a copy is kept in float32.
        """
        if (
            self.compute_dtype == torch.float16
            and self.apex_opt_level not in ["O0", "O1", "O2", "O3"]
            and self.optim == "fusedadam"
        ):
            dtype = torch.float16
            logger.info("Switching model to half() for FusedAdam legacy")
            logger.info("Non quantized layer compute is %s", self.compute_dtype)
        else:
            dtype = torch.float32
            if self.compute_dtype == torch.float16:
                logger.info("Switching model to float32 for amp/apex_amp")
                logger.info("Non quantized layer compute is %s", self.compute_dtype)
        return dtype

    @field_validator("use_ckpting", mode="after")
    @classmethod
    def checkpointing_layers(cls, field: List[str]):
        _layers = {"ffn", "mha", "lora"}
        if set(field) | _layers != _layers:
            raise ValueError(f"use_ckpting only supports these layers: {_layers}")
        return field

    def get_model_path(self):
        # TODO: clarify this
        if self.train_from is not None:
            return self.train_from
        else:
            return self.model_path

    @model_validator(mode="after")
    def _validate_running_config(self):
        super()._validate_running_config()
        # self._validate_language_model_compatibilities_opts()
        if (
            torch.cuda.is_available()
            and not self.gpu_ranks
            and self.model_fields_set != set()
            and not self.dummy_load
        ):
            logger.warn("You have a CUDA device, should run with -gpu_ranks")
        if self.world_size < len(self.gpu_ranks):
            raise AssertionError(
                "parameter counts of -gpu_ranks must be less or equal "
                "than -world_size."
            )
        if (
            self.world_size == len(self.gpu_ranks)
            and self.world_size > 0
            and min(self.gpu_ranks) > 0
        ):
            raise AssertionError(
                "-gpu_ranks should have master(=0) rank "
                "unless -world_size is greater than len(gpu_ranks)."
            )

        assert len(self.dropout) == len(
            self.dropout_steps
        ), "Number of dropout values must match accum_steps values"

        assert len(self.attention_dropout) == len(
            self.dropout_steps
        ), "Number of attention_dropout values must match accum_steps values"

        assert len(self.accum_count) == len(
            self.accum_steps
        ), "Number of accum_count values must match number of accum_steps"

        if self.update_vocab:
            assert self.train_from, "-update_vocab needs -train_from option"
            assert self.reset_optim in [
                "states",
                "all",
            ], '-update_vocab needs -reset_optim "states" or "all"'
<<<<<<< HEAD

        if self.param_init != 0.0 and self.param_init_method == "xavier_uniform":
            logger.warn(
                f"xavier_uniform initialization does not require param_init ({self.param_init})"
            )

=======
        if self.optim == "fusedadam":
            assert (
                self.compute_dtype == torch.float16
            ), "optim: fusedam requires fp16 compute_dtype"
        assert (
            self.compute_dtype != torch.int8
        ), "int8 compute_dtype is currently only used for inference dynamic quantization"
>>>>>>> 42e26b83
        return self<|MERGE_RESOLUTION|>--- conflicted
+++ resolved
@@ -360,14 +360,12 @@
                 "states",
                 "all",
             ], '-update_vocab needs -reset_optim "states" or "all"'
-<<<<<<< HEAD
 
         if self.param_init != 0.0 and self.param_init_method == "xavier_uniform":
             logger.warn(
                 f"xavier_uniform initialization does not require param_init ({self.param_init})"
             )
 
-=======
         if self.optim == "fusedadam":
             assert (
                 self.compute_dtype == torch.float16
@@ -375,5 +373,5 @@
         assert (
             self.compute_dtype != torch.int8
         ), "int8 compute_dtype is currently only used for inference dynamic quantization"
->>>>>>> 42e26b83
+
         return self