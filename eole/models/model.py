--- conflicted
+++ resolved
@@ -340,13 +340,7 @@
             if use_gpu(running_config):
                 if len(running_config.gpu_ranks) > 0:
                     device_id = running_config.gpu_ranks[0]
-<<<<<<< HEAD
-                elif running_config.gpu > -1:
-                    device_id = running_config.gpu
                 device = get_device(device_id=device_id)
-=======
-                device = torch.device("cuda", device_id)
->>>>>>> 75b10811
             else:
                 device = torch.device("cpu")
             offset = 0
