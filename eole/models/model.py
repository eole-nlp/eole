--- conflicted
+++ resolved
@@ -546,13 +546,7 @@
                     row_slice_start:row_slice_end,
                 ].contiguous()
         else:
-<<<<<<< HEAD
             assert param.data.size() == ckpt_t[col_slice_start:col_slice_end].size(), (
-=======
-            assert (
-                param.data.size() == ckpt_t[col_slice_start:col_slice_end].size()
-            ), (
->>>>>>> 180b402a
                 "An error in model's partition and checkpoint's slice was detected, "
                 f"[{name}, {module}, {param_name}, {param.data.size()}, {ckpt_t.size()}]"
             )
@@ -926,11 +920,7 @@
     @classmethod
     def build_blocks(cls, model_config, vocabs, running_config=None):
         encoder = build_encoder(model_config, running_config=running_config)
-<<<<<<< HEAD
-        adapter = VisionLanguageAdapter(model_config)
-=======
         adapter = build_adapter(model_config, running_config=running_config)
->>>>>>> 180b402a
         tgt_emb = build_tgt_emb(
             model_config,
             vocabs,
