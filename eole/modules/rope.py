--- conflicted
+++ resolved
@@ -99,7 +99,6 @@
             rotary_dim = model_config.rope_config.rotary_dim
         self.rotary_interleave = model_config.rope_config.rotary_interleave
         self.rotary_theta = model_config.rope_config.rotary_theta
-<<<<<<< HEAD
         inv_freq = 1.0 / (self.rotary_theta ** (torch.arange(0, rotary_dim, 2).float() / rotary_dim))
         # specific pixtral handling, to refactor properly
         if mode == "2d":
@@ -116,10 +115,7 @@
                 dim=-1,
             ).reshape(-1, self.dim_per_head // 2)
             inv_freq = torch.cat((inv_freq, inv_freq), dim=-1)
-        self.register_buffer("inv_freq", inv_freq, persistent=False)
-=======
-        self.inv_freq = 1.0 / (self.rotary_theta ** (torch.arange(0, rotary_dim, 2).float() / rotary_dim))
->>>>>>> 37a696c9
+        self.inv_freq = inv_freq
         # TODO: extend with other scaling types
         if getattr(self.model_config.rope_config, "scaling_type", None) == "llama3":
             self.llama3_scaling()
@@ -157,32 +153,9 @@
         is_medium_freq = ~(wavelen < high_freq_wavelen) * ~(wavelen > low_freq_wavelen)
         self.inv_freq = torch.where(is_medium_freq, smoothed_inv_freq, inv_freq_llama)
 
-<<<<<<< HEAD
     def forward_1d(self, maxseqlen, step=0, prefetch=1024):
         if step is None:
             step = 0
-=======
-    def update(self, maxseqlen, step=0, prefetch=1024):
-        """
-        Computes the rotary position embeddings for a given input.
-
-        Args:
-            maxseqlen: max seq length of the input embeddings.
-            step: The current step or position within the sequence. Defaults to 0.
-            offset: An optional offset to apply to the position indices.
-                    This is used for the specific `flash_attn_with_kvcache` path,
-                    which requires processes by chunks of 32 tokens. Defaults to 0.
-
-        Returns:
-            torch.Tensor: A tensor containing the computed rotary embeddings.
-
-        Notes:
-            - The returned tensor contains cosine and sine values representing the
-              rotary embeddings, concatenated along the last dimension.
-            - The output tensor's dimensions are `[maxseqlen, dim]`, where `dim` is
-              twice the size of the original inverse frequency tensor (`inv_freq`).
-        """
->>>>>>> 37a696c9
         offset = 32  # make sure we have at least 32 positions for flash_attn_with_kvcache
         if step == 0:
             maxseqlen = 1024  # reset as in init() with self.update(1024)
