""" Multi-Head Attention module """

import torch
import torch.nn as nn
import torch.nn.functional as F
from torch import Tensor
from typing import Optional, Tuple
from torch.utils.checkpoint import checkpoint
from torch.nn.utils import skip_init
from torch.distributed import all_reduce
from importlib import import_module
from eole.constants import PositionEncodingType
from .relative_position_bias import relative_matmul, gen_relative_positions, compute_bias
from .alibi_position_bias import AlibiPositionalBias
from .rope import apply_rotary_emb


# Help functions to split model dim per head
def shape(x: Tensor, dim_per_head: int) -> Tensor:
    """[batchsize x length x modeldim]
    -> [batchsize x heads x length x dimperhead]
    """
    # patch for images
    if len(x.size()) == 2:
        x_0 = 1
        x_1, _ = x.size()
    else:
        x_0, x_1, _ = x.size()
    return x.view(x_0, x_1, -1, dim_per_head).transpose(1, 2)


def unshape(x: Tensor) -> Tensor:
    """[batchsize x heads x length x dimperhead]
    -> [batchsize x length x modeldim]
    """
    x_0, x_1, _, x_3 = x.size()
    return x.transpose(1, 2).reshape(x_0, -1, x_1 * x_3)


class MultiHeadedAttention(torch.nn.Module):
    """Multi-Head Attention module from "Attention is All You Need"
    :cite:`DBLP:journals/corr/VaswaniSPUJGKP17`.

    Similar to standard `dot` attention but uses
    multiple attention distributions simulataneously
    to select relevant items.

    .. mermaid::

       graph BT
          A[key]
          B[value]
          C[query]
          O[output]
          subgraph Attn
            D[Attn 1]
            E[Attn 2]
            F[Attn N]
          end
          A --> D
          C --> D
          A --> E
          C --> E
          A --> F
          C --> F
          D --> O
          E --> O
          F --> O
          B --> O

    Also includes several additional tricks.

    Args:
        model_config: model_config: eole.config.models.ModelConfig object
        running_config: TrainingConfig or InferenceConfig derived from RunningConfig
        is_decoder: bool, true if called by the Decoder layers
    """

    def __init__(self, model_config, running_config=None, is_decoder: bool = True) -> None:
        super(MultiHeadedAttention, self).__init__()
        self.dim_per_head = model_config.dim_per_head
        self.heads = model_config.heads
        self.heads_kv = model_config.heads_kv if model_config.heads_kv is not None else model_config.heads
        self.parallel_gpu = getattr(running_config, "parallel_gpu", 1)

        assert (
            self.dim_per_head * self.heads_kv
        ) % self.parallel_gpu == 0, "Model dimension must be divisible by the number of partitions"
        self.linear_keys = skip_init(
            nn.Linear,
            in_features=model_config.hidden_size,
            out_features=self.dim_per_head * self.heads_kv // self.parallel_gpu,
            bias=model_config.add_qkvbias,
        )
        self.linear_values = skip_init(
            nn.Linear,
            in_features=model_config.hidden_size,
            out_features=self.dim_per_head * self.heads_kv // self.parallel_gpu,
            bias=model_config.add_qkvbias,
        )
        self.linear_query = skip_init(
            nn.Linear,
            in_features=model_config.hidden_size,
            out_features=self.dim_per_head * self.heads // self.parallel_gpu,
            bias=model_config.add_qkvbias,
        )
        self.dropout_p = getattr(running_config, "attention_dropout", [0.0])[0]
        self.dropout = nn.Dropout(self.dropout_p)

        self.final_linear = skip_init(
            nn.Linear,
            in_features=self.dim_per_head * self.heads // self.parallel_gpu,
            out_features=model_config.hidden_size,
            bias=model_config.add_final_linear_bias,
        )
        self.is_decoder = is_decoder
        self.relative_positions_buckets = model_config.relative_positions_buckets
        self.layer_cache = (
            False,
            {
                "keys": torch.tensor([]),
                "values": torch.tensor([]),
                "key_pad_mask": None,
            },
        )
        self.sliding_window = model_config.sliding_window
        # TODO find a cleaner way to initialize?
        self.relative_positions_embeddings = None
        self.relative_attention_bias = None
        self.rotary_interleave = None  # for flash_kvcache without rotary
        if self.relative_positions_buckets > 0:
            self.relative_attention_bias = nn.Embedding(self.relative_positions_buckets, self.heads)
        elif self.position_encoding_type == PositionEncodingType.Relative:
            # https://arxiv.org/pdf/1803.02155.pdf
            # in the paper they suggest either two embeds
            # relative_key / relative_value or only
            # relative_key. We implemented the same embed
            # for both.
            vocab_size = self.n_positions * 2 + 1
            self.relative_positions_embeddings = nn.Embedding(vocab_size, self.dim_per_head)
        elif self.position_encoding_type == PositionEncodingType.Rotary:
            if model_config.rope_config.rotary_dim == 0:
                self.rotary_dim = self.dim_per_head
            else:
                self.rotary_dim = model_config.rope_config.rotary_dim
            self.rotary_interleave = model_config.rope_config.rotary_interleave
        elif self.position_encoding_type == PositionEncodingType.Alibi:
            self.alibi = AlibiPositionalBias(self.heads)

        self.maybe_ckpt = checkpoint if "mha" in getattr(running_config, "use_ckpting", []) else lambda f, x: f(x)

        if getattr(running_config, "self_attn_backend", "") == "flash":
            flash_pack = import_module("flash_attn")
            self.flash_attn_func = getattr(flash_pack, "flash_attn_func")
            self.flash_attn_with_kvcache = getattr(flash_pack, "flash_attn_with_kvcache")
            self.flash = True
        else:
            self.flash = False

    def update_dropout(self, dropout: float) -> None:
        self.dropout.p = dropout
        self.dropout_p = dropout

    def _prepare_inputs(
        self,
        key: Tensor,
        value: Tensor,
        query: Tensor,
        position_embeddings=None,
    ) -> Tuple[Tensor, Tensor, Tensor]:
        """
        Prepare inputs for attention computation.
        This method performs the following steps:
        1. Applies linear transformations to key, value, and query inputs.
        2. Reshapes the tensors to the multi-head attention format.
        3. Applies rotary position encoding if configured.

        Args:
            key (Tensor): The key tensor of shape [batch_size, seq_len, hidden_size].
            value (Tensor): The value tensor of shape [batch_size, seq_len, hidden_size].
            query (Tensor): The query tensor of shape [batch_size, seq_len, hidden_size].

        Returns:
            Tuple[Tensor, Tensor, Tensor]: Processed key, value, and query tensors, each of shape
            [batch_size, num_heads, seq_len, dim_per_head].
        """
        # Retrieve keys and values from linear layers (training mode).
        key = self.maybe_ckpt(self.linear_keys, key)
        value = self.maybe_ckpt(self.linear_values, value)
        query = self.maybe_ckpt(self.linear_query, query)
        key = shape(key, self.dim_per_head)
        value = shape(value, self.dim_per_head)
        query = shape(query, self.dim_per_head)

        if self.position_encoding_type == PositionEncodingType.Rotary:
            seqlen = query.size(2)
            cos = position_embeddings[0][:seqlen]
            sin = position_embeddings[1][:seqlen]
            query, key = apply_rotary_emb(query, key, (cos, sin), interleave=self.rotary_interleave)
        return key, value, query

    def _compute_attention(
        self,
        key: Tensor,
        value: Tensor,
        query: Tensor,
        attn_mask: Optional[Tensor] = None,
        return_attn: Optional[bool] = False,
    ) -> Tuple[Tensor, Tensor]:
        """
        Compute the context vector and the attention vectors.

        Args:
           key (Tensor): set of `key_len`
               key vectors ``(batch, head, key_len, dim)``
           value (Tensor): set of `key_len`
               value vectors ``(batch, head, key_len, dim)``
           query (Tensor): set of `query_len`
               query vectors  ``(batch, head, query_len, dim)``
           attn_mask (bool Tensor): True = position needs attention
                   ``(batch, 1, query_len, key_len)``
        Returns:
           (Tensor, Tensor):

           * output context vectors ``(batch, query_len, dim)``
           * Attention vector in heads ``(batch, head, query_len, key_len)``.
        """

        b, h, l, d = key.size()
        if self.heads_kv < self.heads:
            qh = query.size(1)
            # expand key on heads dimension when it's less than query heads (multi-query variant)
            key = key.view(b, -1, 1, l, d).repeat(1, 1, qh // h, 1, 1).view(b, qh, l, d)

            # expand value on heads dimension when it's less than query heads (multi-query variant)
            value = value.view(b, -1, 1, l, d).repeat(1, 1, qh // h, 1, 1).view(b, qh, l, d)

        # 2) When standard pos. enc. or rotary, use flash attention or SDPA
        if (
            self.position_encoding_type not in [PositionEncodingType.Relative, PositionEncodingType.Alibi]
            and not return_attn
            and query.device.type != "cpu"
        ):
            # Apply pytorch scaled_dot_product_attention.
            attn_output = F.scaled_dot_product_attention(
                query,
                key,
                value,
                attn_mask,
                self.dropout_p,
            )
            attn = None
        else:
            # batch x num_heads x query_len x key_len
            scores = torch.matmul(query, key.transpose(2, 3)) * self.dim_per_head**-0.5

            if self.relative_attention_bias is not None:
                q_len = key.size(2) if self.layer_cache[0] else query.size(2)
                relative_position_bucket = compute_bias(
                    q_len,
                    key.size(2),
                    self.is_decoder,
                    self.n_positions,
                    self.relative_positions_buckets,
                    device=key.device,
                )
                values = self.relative_attention_bias(
                    relative_position_bucket
                )  # shape (query_length, key_length, num_heads)
                position_bias = values.permute([2, 0, 1]).unsqueeze(0)  # shape (1, num_heads, query_length, key_length)
                if self.layer_cache[0]:
                    position_bias = position_bias[:, :, -query.size(2) :, :]
                scores.add_(position_bias)

            elif self.relative_positions_embeddings is not None:
                key_len = key.size(2)
                # 1 or key_len x key_len
                relative_positions_matrix = gen_relative_positions(
                    key_len,
                    self.n_positions,
                    cache=self.layer_cache[0],
                    device=key.device,
                )
                #  1 or key_len x key_len x dim_per_head
                relations_keys = self.relative_positions_embeddings(relative_positions_matrix)
                scores.add_(relative_matmul(query, relations_keys, True))
            elif self.position_encoding_type == PositionEncodingType.Alibi:
                scores = self.alibi(scores)

            scores = scores.float()

            if attn_mask is not None:
                if len(attn_mask.size()) == 2:
                    attn_mask = attn_mask[None, None, :, :]
                # not 100% necessary but expand to nb of heads
                attn_mask = attn_mask.expand(-1, self.heads // self.parallel_gpu, -1, -1)
                # now mask and scores have the same shape
                scores = scores.masked_fill(~attn_mask, torch.finfo(scores.dtype).min)

            # 3) Apply attention dropout and compute context vectors.
            attn = F.softmax(scores, dim=-1, dtype=torch.float32).to(query.dtype)
            drop_attn = self.dropout(attn) if self.dropout_p > 0 else attn

            attn_output = torch.matmul(drop_attn, value)

            if self.relative_positions_embeddings is not None:
                # We use the same embeddings for key and value
                relations_values = relations_keys
                attn_output.add_(relative_matmul(drop_attn, relations_values, False))

        context = unshape(attn_output)

        if self.layer_cache[0]:
            attn_output = self.final_linear(context)
        else:
            attn_output = self.maybe_ckpt(self.final_linear, context)

        if self.parallel_gpu > 1:
            # all_reduce is an inplace op - not easily backprop
            attn_output1 = attn_output.detach().clone()
            all_reduce(attn_output1)
            attn_output.copy_(attn_output1 + (attn_output - attn_output.detach()))

        return attn_output, attn


class SelfMHA(MultiHeadedAttention):
    def __init__(self, model_config, running_config=None, is_decoder: bool = True) -> None:
        self.position_encoding_type = model_config.position_encoding_type
        self.n_positions = model_config.n_positions
        super(SelfMHA, self).__init__(model_config, running_config, is_decoder)

    def _expand_cache(self, add_length: int, step: int, key: Tensor) -> int:
        if step == 0:
            self.layer_cache[1]["keys"] = key.new_zeros(key.shape)
            self.layer_cache[1]["values"] = key.new_zeros(key.shape)
<<<<<<< HEAD
        else:
            b, h, l, dph = self.layer_cache[1]["keys"].shape
            if step >= l:
                ktype = self.layer_cache[1]["keys"].dtype
                kdev = self.layer_cache[1]["keys"].device
                self.layer_cache[1]["keys"] = torch.cat(
                    (
                        self.layer_cache[1]["keys"],
                        torch.zeros((b, h, add_length, dph), device=kdev, dtype=ktype),
                    ),
                    dim=2,
                )
                self.layer_cache[1]["values"] = torch.cat(
                    (
                        self.layer_cache[1]["values"],
                        torch.zeros((b, h, add_length, dph), device=kdev, dtype=ktype),
                    ),
                    dim=2,
                )
        # if self.sliding_window > 0 and l > self.sliding_window:
        #     self.layer_cache[1]["keys"] = self.layer_cache[1]["keys"][:, :, 1:, :]
        #     self.layer_cache[1]["values"] = self.layer_cache[1]["values"][:, :, 1:, :]
        #     return self.sliding_window
        # else:
        #     return step + 1
        return step + 1
=======
        b, h, l, dph = self.layer_cache[1]["keys"].shape
        if step >= l:
            ktype = self.layer_cache[1]["keys"].dtype
            kdev = self.layer_cache[1]["keys"].device
            self.layer_cache[1]["keys"] = torch.cat(
                (
                    self.layer_cache[1]["keys"],
                    torch.zeros((b, h, add_length, dph), device=kdev, dtype=ktype),
                ),
                dim=2,
            )
            self.layer_cache[1]["values"] = torch.cat(
                (
                    self.layer_cache[1]["values"],
                    torch.zeros((b, h, add_length, dph), device=kdev, dtype=ktype),
                ),
                dim=2,
            )
        if self.sliding_window > 0 and l > self.sliding_window:
            self.layer_cache[1]["keys"] = self.layer_cache[1]["keys"][:, :, 1:, :]
            self.layer_cache[1]["values"] = self.layer_cache[1]["values"][:, :, 1:, :]
            return self.sliding_window
        else:
            return step + 1
>>>>>>> 7947a6b4

    def _prepare_inputs_w_cache(
        self,
        query: Tensor,
        key: Tensor,
        value: Tensor,
        step: Optional[int] = 0,
        attn_mask: Optional[Tensor] = None,
        position_embeddings=None,
    ) -> Tuple[Tensor, Tensor, Tensor]:
        if self.position_encoding_type == PositionEncodingType.Rotary:
            seqlen = query.size(2)
            cos = position_embeddings[0][step : step + seqlen]
            sin = position_embeddings[1][step : step + seqlen]
            query, key = apply_rotary_emb(query, key, (cos, sin), interleave=self.rotary_interleave)

        if step == 0:
            # init cache with initial key, value
            self.layer_cache[1]["keys"] = key
            self.layer_cache[1]["values"] = value
            return key, value, query
        else:
            cache_len = self._expand_cache(32, step, key)
            self.layer_cache[1]["keys"][:, :, cache_len - 1, :] = key[:, :, 0, :]
            self.layer_cache[1]["values"][:, :, cache_len - 1, :] = value[:, :, 0, :]
            return (
                self.layer_cache[1]["keys"][:, :, :cache_len, :],
                self.layer_cache[1]["values"][:, :, :cache_len, :],
                query,
            )

    def forward(
        self,
        query: Tensor,
        attn_mask: Optional[Tensor] = None,
        step: Optional[int] = 0,
        return_attn: Optional[bool] = False,
        position_embeddings=None,
    ) -> Tuple[Tensor, Tensor]:
        if self.layer_cache[0]:
            # Inference step decoding
            key = self.linear_keys(query)
            value = self.linear_values(query)
            query = self.linear_query(query)
            key = shape(key, self.dim_per_head)
            value = shape(value, self.dim_per_head)
            query = shape(query, self.dim_per_head)

            if (
                not self.flash
                or self.position_encoding_type in [PositionEncodingType.Relative, PositionEncodingType.Alibi]
                or query.dtype not in [torch.float16, torch.bfloat16]  # to match with flash
            ):
                key, value, query = self._prepare_inputs_w_cache(
                    query,
                    key,
                    value,
                    step=step,
                    attn_mask=attn_mask,
                    position_embeddings=position_embeddings,
                )
            else:
                # Fast path with flash_attn_with_kvcache
                cache_len = self._expand_cache(32, step, key)
                if position_embeddings is not None:
                    rotdim = self.rotary_dim // 2
                    cos = position_embeddings[0][:, :rotdim].to(query.dtype)
                    sin = position_embeddings[1][:, :rotdim].to(query.dtype)
                else:
                    cos, sin = None, None
                # restore initial tgt_pad_mask - migth be better to store it instead.
                cache_leftpad = (
                    (~torch.any(attn_mask, dim=-2).squeeze(1)).sum(dim=1).to(torch.int32)
                    if attn_mask is not None
                    else None
                )
                context = self.flash_attn_with_kvcache(
                    query.transpose(1, 2),
                    self.layer_cache[1]["keys"].transpose(1, 2),
                    self.layer_cache[1]["values"].transpose(1, 2),
                    key.transpose(1, 2),
                    value.transpose(1, 2),
                    rotary_cos=cos.contiguous(),
                    rotary_sin=sin.contiguous(),
                    cache_seqlens=cache_len - 1,
                    cache_leftpad=cache_leftpad,
                    causal=step == 0,
                    rotary_interleaved=self.rotary_interleave,
                ).transpose(1, 2)
                attn_output = self.final_linear(unshape(context))
                if self.parallel_gpu > 1:
                    # all_reduce is an inplace op - not easily backprop
                    attn_output1 = attn_output.detach().clone()
                    all_reduce(attn_output1)
                    attn_output.copy_(attn_output1 + (attn_output - attn_output.detach()))
                return attn_output, None

        else:
            key, value, query = super()._prepare_inputs(query, query, query, position_embeddings=position_embeddings)

        return super()._compute_attention(
            key,
            value,
            query,
            attn_mask=attn_mask,
            return_attn=return_attn,
        )


class ContextMHA(MultiHeadedAttention):
    def __init__(
        self,
        model_config,
        running_config=None,
    ) -> None:
        self.position_encoding_type = None
        self.n_positions = 0
        super(ContextMHA, self).__init__(model_config, running_config, True)

    def _prepare_inputs_w_cache(self, key: Tensor, value: Tensor, query: Tensor) -> Tuple[Tensor, Tensor, Tensor]:
        query = self.linear_query(query)
        query = shape(query, self.dim_per_head)
        if self.layer_cache[1]["keys"].numel() == 0:
            key, value = self.linear_keys(key), self.linear_values(value)
            self.layer_cache[1]["keys"] = shape(key, self.dim_per_head)
            self.layer_cache[1]["values"] = shape(value, self.dim_per_head)
        key, value = (
            self.layer_cache[1]["keys"],
            self.layer_cache[1]["values"],
        )
        return key, value, query

    def forward(
        self,
        key: Tensor,
        value: Tensor,
        query: Tensor,
        attn_mask: Optional[Tensor] = None,
        step: Optional[int] = 0,
        return_attn: Optional[bool] = False,
    ) -> Tuple[Tensor, Tensor]:
        if self.layer_cache[0]:
            # inference: we fill the cross-attention cache only once
            key, value, query = self._prepare_inputs_w_cache(key, value, query)
        else:
            # training: we project key, value query and apply rotary if required
            key, value, query = super()._prepare_inputs(key, value, query)

        return super()._compute_attention(
            key,
            value,
            query,
            attn_mask=attn_mask,
            return_attn=return_attn,
        )<|MERGE_RESOLUTION|>--- conflicted
+++ resolved
@@ -334,34 +334,6 @@
         if step == 0:
             self.layer_cache[1]["keys"] = key.new_zeros(key.shape)
             self.layer_cache[1]["values"] = key.new_zeros(key.shape)
-<<<<<<< HEAD
-        else:
-            b, h, l, dph = self.layer_cache[1]["keys"].shape
-            if step >= l:
-                ktype = self.layer_cache[1]["keys"].dtype
-                kdev = self.layer_cache[1]["keys"].device
-                self.layer_cache[1]["keys"] = torch.cat(
-                    (
-                        self.layer_cache[1]["keys"],
-                        torch.zeros((b, h, add_length, dph), device=kdev, dtype=ktype),
-                    ),
-                    dim=2,
-                )
-                self.layer_cache[1]["values"] = torch.cat(
-                    (
-                        self.layer_cache[1]["values"],
-                        torch.zeros((b, h, add_length, dph), device=kdev, dtype=ktype),
-                    ),
-                    dim=2,
-                )
-        # if self.sliding_window > 0 and l > self.sliding_window:
-        #     self.layer_cache[1]["keys"] = self.layer_cache[1]["keys"][:, :, 1:, :]
-        #     self.layer_cache[1]["values"] = self.layer_cache[1]["values"][:, :, 1:, :]
-        #     return self.sliding_window
-        # else:
-        #     return step + 1
-        return step + 1
-=======
         b, h, l, dph = self.layer_cache[1]["keys"].shape
         if step >= l:
             ktype = self.layer_cache[1]["keys"].dtype
@@ -386,7 +358,6 @@
             return self.sliding_window
         else:
             return step + 1
->>>>>>> 7947a6b4
 
     def _prepare_inputs_w_cache(
         self,
