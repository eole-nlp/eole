"""
Implementation of "Attention is All You Need" Transformer Encoder
"""

import torch.nn as nn

from eole.encoders.encoder import EncoderBase
from eole.modules.multi_headed_attn import SelfMHA
from eole.modules.transformer_mlp import MLP
from eole.constants import LayerNorm


class TransformerEncoderLayer(nn.Module):
    """
    A single layer of the transformer encoder.

    Args:
        model_config (eole.config.TransformerEncoderConfig): full encoder config
        running_config
    """

    def __init__(
        self,
        model_config,
        running_config=None,
    ):
        super(TransformerEncoderLayer, self).__init__()
        self.parallel_residual = model_config.parallel_residual
        self.dropout_p = getattr(running_config, "dropout", [0.0])[0]
<<<<<<< HEAD

        # order of layers corresponds to forward flow of tensors
        self.input_layernorm = LayerNorm[model_config.layer_norm](
            model_config.hidden_size, eps=model_config.norm_eps
        )
=======
        self.input_layernorm = LayerNorm[model_config.layer_norm](model_config.hidden_size, eps=model_config.norm_eps)
>>>>>>> 8c33e38a
        self.self_attn = SelfMHA(
            model_config,
            running_config=running_config,
            is_decoder=False,
        )
        self.dropout = nn.Dropout(self.dropout_p)
        self.post_attention_layernorm = LayerNorm[model_config.layer_norm](
            model_config.hidden_size, eps=model_config.norm_eps
        )
        self.mlp = MLP(
            model_config,
            running_config=running_config,
        )

    def forward(self, layer_in, pad_mask, position_embeddings=None):
        """
        Args:
            layer_in (FloatTensor): ``(batch_size, src_len, model_dim)``
            pad_mask (LongTensor): ``(batch_size, 1, src_len)``
            position_embeddings (FloatTensor): rotary position encodings, if any

        Returns:
            (FloatTensor):
            * layer_out ``(batch_size, src_len, model_dim)``
        """
        norm_layer_in = self.input_layernorm(layer_in)
        context, _ = self.self_attn(norm_layer_in, attn_mask=~pad_mask, position_embeddings=position_embeddings)
        if self.dropout_p > 0:
            context = self.dropout(context)
        if self.parallel_residual:
            ff_in = norm_layer_in
        else:
            ff_in = self.post_attention_layernorm(context + layer_in)
        # apply post attention norm and add residual after mlp
        layer_out = self.mlp(ff_in) + context + layer_in

        return layer_out

    def update_dropout(self, dropout, attention_dropout):
        self.self_attn.update_dropout(attention_dropout)
        self.mlp.update_dropout(dropout)
        self.dropout.p = dropout


class TransformerEncoder(EncoderBase):
    """The Transformer encoder from "Attention is All You Need"
    :cite:`DBLP:journals/corr/VaswaniSPUJGKP17`

    Args:
        model_config (eole.config.TransformerEncoderConfig): full encoder config
        running_config (TrainingConfig / InferenceConfig)
    """

    def __init__(
        self,
        model_config,
        running_config=None,
    ):
        super(TransformerEncoder, self).__init__()
        self.transformer_layers = nn.ModuleList(
            [
                TransformerEncoderLayer(
                    model_config,
                    running_config=running_config,
                )
                for i in range(model_config.layers)
            ]
        )
<<<<<<< HEAD
        self.layer_norm = LayerNorm[model_config.layer_norm](
            model_config.hidden_size, eps=model_config.norm_eps
        )
=======
        # This is the Encoder out layer norm
        self.layer_norm = LayerNorm[model_config.layer_norm](model_config.hidden_size, eps=model_config.norm_eps)
>>>>>>> 8c33e38a

    @classmethod
    def from_config(cls, model_config, running_config=None):
        """Alternate constructor."""
        return cls(
            model_config,
            running_config,
        )

    def forward(self, emb, **kwargs):
        """See :func:`EncoderBase.forward()`

        Args:
            emb (eole.modules.Embeddings):
                embeddings to use, should have positional encodings
            **kwargs
                pad_mask: ``(batch, maxlen)`` False when value, True when pad

        Returns:
            (torch.FloatTensor, torch.FloatTensor):
        * enc_out ``(batch_size, src_len, model_dim)``
        * encoder final state: None in the case of Transformer
        """

        pad_mask = kwargs.pop("pad_mask", None)
        assert pad_mask is not None, "TransformerEncoder requires a src pad mask"
        position_embeddings = kwargs.pop("position_embeddings", None)
        enc_out = emb
        pad_mask = pad_mask.unsqueeze(1)  # batch x 1 x 1 x maxlen
        pad_mask = pad_mask.expand(-1, -1, pad_mask.size(3), -1)  # batch x 1 x maxlen x maxlen
        # 1 to be expanded to number of heads in MHA

        for layer in self.transformer_layers:
            enc_out = layer(enc_out, pad_mask, position_embeddings=position_embeddings)
        enc_out = self.layer_norm(enc_out)
        return enc_out, None

    def update_dropout(self, dropout, attention_dropout):
        for layer in self.transformer_layers:
            layer.update_dropout(dropout, attention_dropout)<|MERGE_RESOLUTION|>--- conflicted
+++ resolved
@@ -27,15 +27,11 @@
         super(TransformerEncoderLayer, self).__init__()
         self.parallel_residual = model_config.parallel_residual
         self.dropout_p = getattr(running_config, "dropout", [0.0])[0]
-<<<<<<< HEAD
 
         # order of layers corresponds to forward flow of tensors
         self.input_layernorm = LayerNorm[model_config.layer_norm](
             model_config.hidden_size, eps=model_config.norm_eps
         )
-=======
-        self.input_layernorm = LayerNorm[model_config.layer_norm](model_config.hidden_size, eps=model_config.norm_eps)
->>>>>>> 8c33e38a
         self.self_attn = SelfMHA(
             model_config,
             running_config=running_config,
@@ -104,14 +100,9 @@
                 for i in range(model_config.layers)
             ]
         )
-<<<<<<< HEAD
         self.layer_norm = LayerNorm[model_config.layer_norm](
             model_config.hidden_size, eps=model_config.norm_eps
         )
-=======
-        # This is the Encoder out layer norm
-        self.layer_norm = LayerNorm[model_config.layer_norm](model_config.hidden_size, eps=model_config.norm_eps)
->>>>>>> 8c33e38a
 
     @classmethod
     def from_config(cls, model_config, running_config=None):
