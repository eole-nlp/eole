--- conflicted
+++ resolved
@@ -50,12 +50,7 @@
         # (take 'inference' field of config if exists?)
         # Set "default" translation options on empty cfgfile
         predict_config = PredictConfig(model_path=["dummy"], src="dummy")
-<<<<<<< HEAD
-        # predict_config.gpu = gpu_rank
-=======
-        predict_config.gpu = gpu_rank
         predict_config.compute_dtype = self.config.training.compute_dtype
->>>>>>> ff39275c
         if predict_config.transforms_configs.prefix.tgt_prefix != "":
             predict_config.tgt_file_prefix = True
         predict_config.beam_size = 1  # prevent OOM when GPU is almost full at training
