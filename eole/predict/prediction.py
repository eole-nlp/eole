""" Prediction main class """
import os
from eole.constants import DefaultTokens
from eole.utils.alignment import build_align_pharaoh


class PredictionBuilder(object):
    """
    Build a word-based prediction from the batch output
    of predictor and the underlying dictionaries.

    Replacement based on "Addressing the Rare Word
    Problem in Neural Machine Translation" :cite:`Luong2015b`

    Args:
       data ():
       vocabs ():
       n_best (int): number of predictions produced
       replace_unk (bool): replace unknown words using attention
    """

    def __init__(
        self, vocabs, n_best=1, replace_unk=False, phrase_table="", tgt_eos_idx=None
    ):
        self.vocabs = vocabs
        self.n_best = n_best
        self.replace_unk = replace_unk
        self.phrase_table_dict = {}
        self.tgt_eos_idx = tgt_eos_idx  # List of IDs here
        if phrase_table != "" and os.path.exists(phrase_table):
            with open(phrase_table) as phrase_table_fd:
                for line in phrase_table_fd:
                    phrase_src, phrase_trg = line.rstrip("\n").split(
                        DefaultTokens.PHRASE_TABLE_SEPARATOR
                    )
                    self.phrase_table_dict[phrase_src] = phrase_trg

    def _build_target_tokens(self, src, srclen, pred, attn, voc, dyn_voc):
        pred_list = pred.tolist()
        if pred_list[-1] in self.tgt_eos_idx:
            pred_list = pred_list[:-1]
        if dyn_voc is None:
            tokens = [voc[tok] for tok in pred_list]
        else:
            tokens = [
                voc[tok]
                if tok < len(voc)
                else dyn_voc.ids_to_tokens[tok - len(self.vocabs["src"].ids_to_tokens)]
                for tok in pred_list
            ]
<<<<<<< HEAD
        if tokens[-1] == self.vocabs.get("specials", {}).get(
            "eos_token", DefaultTokens.EOS
        ):
            tokens = tokens[:-1]
=======
>>>>>>> ff39275c

        if self.replace_unk and attn is not None and src is not None:
            for i in range(len(tokens)):
                if tokens[i] == DefaultTokens.UNK:
                    _, max_index = attn[i][:srclen].max(0)
                    src_tok = self.vocabs["src"].ids_to_tokens[src[max_index.item()]]
                    tokens[i] = src_tok
                    if self.phrase_table_dict:
                        if src_tok in self.phrase_table_dict:
                            tokens[i] = self.phrase_table_dict[src_tok]
        return tokens

    def from_batch(self, prediction_batch):
        batch = prediction_batch["batch"]
        if "src_ex_vocab" in batch.keys():
            dyn_voc_batch = batch["src_ex_vocab"]
        else:
            dyn_voc_batch = None
        assert len(prediction_batch["gold_score"]) == len(
            prediction_batch["predictions"]
        )
        batch_size = len(batch["srclen"])

        preds, pred_score, estim, attn, align, gold_score, ind = (
            prediction_batch["predictions"],
            prediction_batch["scores"],
            prediction_batch["estim"],
            prediction_batch["attention"],
            prediction_batch["alignment"],
            prediction_batch["gold_score"],
            batch["ind_in_bucket"],
        )

        if not any(align):  # when align is a empty nested list
            align = [None] * batch_size

        src = batch["src"]
        srclen = batch["srclen"][:]
        if "tgt" in batch.keys():
            tgt = batch["tgt"]
        else:
            tgt = None

        predictions = []
        voc_tgt = self.vocabs["tgt"].ids_to_tokens

        # These comp lists are costy but less than for loops
        for b in range(batch_size):
            if dyn_voc_batch is not None:
                dyn_voc = dyn_voc_batch[b]
            else:
                dyn_voc = None
            pred_sents = [
                self._build_target_tokens(
                    src[b, :] if src is not None else None,
                    srclen[b],
                    preds[b][n] if len(preds[b]) > 0 else None,
                    align[b][n] if align[b] is not None else attn[b][n],
                    voc_tgt,
                    dyn_voc,
                )
                for n in range(self.n_best)
            ]

            gold_sent = None
            if tgt is not None:
                gold_sent = self._build_target_tokens(
                    src[b, :] if src is not None else None,
                    srclen[b],
                    tgt[b, 1:] if tgt is not None else None,
                    None,
                    voc_tgt,
                    dyn_voc,
                )

            prediction = Prediction(
                src[b, :] if src is not None else None,
                srclen[b],
                pred_sents,
                attn[b],
                pred_score[b],
                estim[b],
                gold_sent,
                gold_score[b],
                align[b],
                ind[b],
            )
            predictions.append(prediction)

        return predictions


class Prediction(object):
    """Container for a predicted sentence.

    Attributes:
        src (LongTensor): Source word IDs.
        srclen (List[int]): Source lengths.
        pred_sents (List[List[str]]): Words from the n-best predictions.
        pred_scores (List[List[float]]): Log-probs of n-best predictions.
        attns (List[FloatTensor]) : Attention distribution for each
            prediction.
        gold_sent (List[str]): Words from gold prediction.
        gold_score (List[float]): Log-prob of gold prediction.
        word_aligns (List[FloatTensor]): Words Alignment distribution for
            each prediction.
    """

    __slots__ = [
        "src",
        "srclen",
        "pred_sents",
        "attns",
        "pred_scores",
        "estim",
        "gold_sent",
        "gold_score",
        "word_aligns",
        "ind_in_bucket",
    ]

    def __init__(
        self,
        src,
        srclen,
        pred_sents,
        attn,
        pred_scores,
        estim,
        tgt_sent,
        gold_score,
        word_aligns,
        ind_in_bucket,
    ):
        self.src = src
        self.srclen = srclen
        self.pred_sents = pred_sents
        self.attns = attn
        self.pred_scores = pred_scores
        self.estim = estim
        self.gold_sent = tgt_sent
        self.gold_score = gold_score
        self.word_aligns = word_aligns
        self.ind_in_bucket = ind_in_bucket

    def log(self, sent_number, src_raw=""):
        """
        Log prediction.
        """

        msg = ["\nSENT {}: {}\n".format(sent_number, src_raw)]

        best_pred = self.pred_sents[0]
        best_score = self.pred_scores[0]
        best_estim = self.estim[0]
        pred_sent = " ".join(best_pred)
        msg.append("PRED {}: {}\n".format(sent_number, pred_sent))
        msg.append("PRED SCORE: {:.4f}\n".format(best_score))
        msg.append("ESTIM SCORE: {:.4f}\n".format(best_estim))

        if self.word_aligns is not None:
            pred_align = self.word_aligns[0]
            pred_align_pharaoh, _ = build_align_pharaoh(pred_align)
            pred_align_sent = " ".join(pred_align_pharaoh)
            msg.append("ALIGN: {}\n".format(pred_align_sent))

        if self.gold_sent is not None:
            tgt_sent = " ".join(self.gold_sent)
            msg.append("GOLD {}: {}\n".format(sent_number, tgt_sent))
            msg.append(("GOLD SCORE: {:.4f}\n".format(self.gold_score)))
        if len(self.pred_sents) > 1:
            msg.append("\nBEST HYP:\n")
            for score, sent in zip(self.pred_scores, self.pred_sents):
                msg.append("[{:.4f}] {}\n".format(score, sent))

        return "".join(msg)<|MERGE_RESOLUTION|>--- conflicted
+++ resolved
@@ -48,13 +48,6 @@
                 else dyn_voc.ids_to_tokens[tok - len(self.vocabs["src"].ids_to_tokens)]
                 for tok in pred_list
             ]
-<<<<<<< HEAD
-        if tokens[-1] == self.vocabs.get("specials", {}).get(
-            "eos_token", DefaultTokens.EOS
-        ):
-            tokens = tokens[:-1]
-=======
->>>>>>> ff39275c
 
         if self.replace_unk and attn is not None and src is not None:
             for i in range(len(tokens)):
