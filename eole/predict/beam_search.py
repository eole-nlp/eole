--- conflicted
+++ resolved
@@ -382,13 +382,7 @@
             )
             self.topk_scores -= cov_penalty.view(_B, self.beam_size).float()
 
-<<<<<<< HEAD
-        self.is_finished_list = torch.isin(
-            self.topk_ids, torch.tensor(self.eos)
-        ).tolist()
-=======
         self.is_finished_list = torch.isin(self.topk_ids, self.eos_t).tolist()
->>>>>>> ff39275c
 
         self.ensure_max_length()
 
