#!/usr/bin/env python
# Standard Library Imports
import configparser
import json
import logging
import math
import os
import re
from collections import defaultdict
from dataclasses import dataclass, field, fields
from typing import Optional

# Third-Party Library Imports
import huggingface_hub
import pyonmttok
import safetensors
import torch
from huggingface_hub import hf_hub_download, utils
from safetensors.torch import save_file
from sentencepiece import SentencePieceProcessor

# Eole Imports
from eole.bin import BaseBin, register_bin
from eole.config import recursive_model_fields_set
from eole.config.models import (
    TransformerEncoderModelConfig,
    TransformerModelConfig,
    TransformerLMModelConfig,
    VisionTransformerLMModelConfig,
)
from eole.config.run import TrainConfig
from eole.config.training import TrainingConfig
from eole.constants import DefaultTokens, TORCH_DTYPES, PositionEncodingType
from eole.inputters.inputter import vocabs_to_dict


# Default tensor key mappings, based on Llama
BASE_KEY_MAP = {
    "decoder_layer_prefix": "model.layers.",
    "tgt_emb.embeddings.weight": "model.embed_tokens.weight",
    "decoder.layer_norm.weight": "model.norm.weight",
    "generator.weight": "lm_head.weight",
    ".self_attn.linear_query.": ".self_attn.q_proj.",
    ".self_attn.linear_keys.": ".self_attn.k_proj.",
    ".self_attn.linear_values.": ".self_attn.v_proj.",
    ".self_attn.final_linear.": ".self_attn.o_proj.",
    ".mlp.gate_up_proj.": ".mlp.gate_proj.",
    ".mlp.down_proj.": ".mlp.down_proj.",
    ".mlp.up_proj.": ".mlp.up_proj.",
    ".input_layernorm.weight": ".input_layernorm.weight",
    ".post_attention_layernorm.weight": ".post_attention_layernorm.weight",
}


MODEL_OVERRIDES = {
    "LlamaForCausalLM": {},  # default
    "MistralForCausalLM": {},
    "Qwen2ForCausalLM": {},
    "Gemma2ForCausalLM": {
        ".pre_feedforward_layernorm.weight": ".pre_feedforward_layernorm.weight",
        ".post_feedforward_layernorm.weight": ".post_feedforward_layernorm.weight",
    },
    "MixtralForCausalLM": {
        ".mlp.gate.weight": ".block_sparse_moe.gate.weight",
        **{
            f".mlp.experts.{i}.{attr}": f".block_sparse_moe.experts.{i}.w{j}."
            for i in range(8)
            for j, attr in enumerate(["gate_up_proj.", "down_proj.", "up_proj."])
        },
        **{f".mlp.experts.{i}.layer_norm.weight": ".post_attention_layernorm.weight" for i in range(8)},
    },
    "PhiForCausalLM": {
        "decoder.layer_norm.weight": "model.final_layernorm.weight",
        "decoder.layer_norm.bias": "model.final_layernorm.bias",
        "generator.bias": "lm_head.bias",
        ".self_attn.final_linear.": ".self_attn.dense.",
        ".mlp.gate_up_proj.": ".mlp.fc1.",
        ".mlp.down_proj.": ".mlp.fc2.",
        ".input_layernorm.bias": (".input_layernorm.bias", ""),
    },
    "Phi3ForCausalLM": {
        ".self_attn.linear_query.": (".self_attn.qkv_proj.", "[:hidden_size, :]"),
        ".self_attn.linear_keys.": (
            ".self_attn.qkv_proj.",
            "[hidden_size:2*hidden_size, :]",
        ),
        ".self_attn.linear_values.": (".self_attn.qkv_proj.", "[-hidden_size:, :]"),
        ".mlp.gate_up_proj.": (".mlp.gate_up_proj.", "[:transformer_ff, :]"),
        ".mlp.up_proj.": (".mlp.gate_up_proj.", "[transformer_ff:, :]"),
    },
    "GPT2LMHeadModel": {
        "decoder_layer_prefix": "h.",
        "tgt_emb.pe.weight": "wpe.weight",
        ".self_attn.linear_query.": (".attn.c_attn.", ".t()[:hidden_size, ...]"),
        ".self_attn.linear_keys.": (
            ".attn.c_attn.",
            ".t()[hidden_size:2*hidden_size, ...]",
        ),
        ".self_attn.linear_values.": (".attn.c_attn.", ".t()[-hidden_size:, ...]"),
        ".self_attn.final_linear.": (".attn.c_proj.", ".t()"),
        ".mlp.gate_up_proj.": (".mlp.c_fc.", ".t()"),
        ".mlp.down_proj.": (".mlp.c_proj.", ".t()"),
        ".input_layernorm.weight": ".ln_1.weight",
        ".input_layernorm.bias": ".ln_1.bias",
        ".post_attention_layernorm.weight": ".ln_2.weight",
        ".post_attention_layernorm.bias": ".ln_2.bias",
        "decoder.layer_norm.weight": "ln_f.weight",
        "decoder.layer_norm.bias": "ln_f.bias",
    },
    "XLMRobertaXLForMaskedLM": {
        "encoder_layer_prefix": "roberta.encoder.layer.",
        "src_emb.embeddings.weight": "roberta.embeddings.word_embeddings.weight",
        "src_emb.pe.weight": "roberta.embeddings.position_embeddings.weight",
        ".self_attn.linear_query.": ".attention.self.query.",
        ".self_attn.linear_keys.": ".attention.self.key.",
        ".self_attn.linear_values.": ".attention.self.value.",
        ".self_attn.final_linear.": ".attention.output.dense.",
        ".mlp.gate_up_proj.": ".intermediate.dense.",
        ".mlp.down_proj.": ".output.dense.",
        ".input_layernorm.weight": ".attention.self_attn_layer_norm.weight",
        ".input_layernorm.bias": ".attention.self_attn_layer_norm.bias",
        ".post_attention_layernorm.weight": ".LayerNorm.weight",
        ".post_attention_layernorm.bias": ".LayerNorm.bias",
        "encoder.layer_norm.weight": "roberta.encoder.LayerNorm.weight",
        "encoder.layer_norm.bias": "roberta.encoder.LayerNorm.bias",
    },
    "LlavaForConditionalGeneration": {
        "decoder_layer_prefix": "language_model.model.layers.",
        "tgt_emb.embeddings.weight": "language_model.model.embed_tokens.weight",
        "decoder.layer_norm.weight": "language_model.model.norm.weight",
        "generator.weight": "language_model.lm_head.weight",
        "encoder.patch_conv.weight": "vision_tower.patch_conv.weight",
        "encoder.ln_pre.weight": "vision_tower.ln_pre.weight",
        # vision_tower
        "encoder_layer_prefix": "vision_tower.transformer.layers.",
        "encoder": {
            "layers": 24,
            ".self_attn.linear_query.": ".attention.q_proj.",
            ".self_attn.linear_keys.": ".attention.k_proj.",
            ".self_attn.linear_values.": ".attention.v_proj.",
            ".self_attn.final_linear.": ".attention.o_proj.",
            ".mlp.gate_up_proj.": ".feed_forward.gate_proj.",
            ".mlp.down_proj.": ".feed_forward.down_proj.",
            ".mlp.up_proj.": ".feed_forward.up_proj.",
            ".input_layernorm.weight": ".attention_norm.weight",  # not sure about this one
            ".post_attention_layernorm.weight": ".ffn_norm.weight",
        },
        # vision_adapter
        "adapter.w_in.weight": "multi_modal_projector.linear_1.weight",
        "adapter.w_in.bias": "multi_modal_projector.linear_1.bias",
        "adapter.w_out.weight": "multi_modal_projector.linear_2.weight",
        "adapter.w_out.bias": "multi_modal_projector.linear_2.bias",
    },
<<<<<<< HEAD
    "Mistral3ForConditionalGeneration": {
        "decoder_layer_prefix": "language_model.model.layers.",
        "tgt_emb.embeddings.weight": "language_model.model.embed_tokens.weight",
        "decoder.layer_norm.weight": "language_model.model.norm.weight",
        "generator.weight": "language_model.lm_head.weight",
        "encoder.patch_conv.weight": "vision_tower.patch_conv.weight",
        "encoder.ln_pre.weight": "vision_tower.ln_pre.weight",
        # vision_tower
        "encoder_layer_prefix": "vision_tower.transformer.layers.",
        "encoder": {
            "layers": 24,
            ".self_attn.linear_query.": ".attention.q_proj.",
            ".self_attn.linear_keys.": ".attention.k_proj.",
            ".self_attn.linear_values.": ".attention.v_proj.",
            ".self_attn.final_linear.": ".attention.o_proj.",
            ".mlp.gate_up_proj.": ".feed_forward.gate_proj.",
            ".mlp.down_proj.": ".feed_forward.down_proj.",
            ".mlp.up_proj.": ".feed_forward.up_proj.",
            ".input_layernorm.weight": ".attention_norm.weight",  # not sure about this one
            ".post_attention_layernorm.weight": ".ffn_norm.weight",
        },
        # vision_adapter
        "adapter.w_in.weight": "multi_modal_projector.linear_1.weight",
        "adapter.w_out.weight": "multi_modal_projector.linear_2.weight",
        "adapter.layernorm.weight": "multi_modal_projector.norm.weight",
        "adapter.patch_merger.merging_layer.weight": "multi_modal_projector.patch_merger.merging_layer.weight",
=======
    "Gemma3ForConditionalGeneration": {
        "decoder_layer_prefix": "language_model.model.layers.",
        "tgt_emb.embeddings.weight": "language_model.model.embed_tokens.weight",
        "decoder.layer_norm.weight": "language_model.model.norm.weight",
        # "generator.weight": "language_model.lm_head.weight", # probably shared with embeddings
        "encoder.patch_conv.weight": "vision_tower.vision_model.embeddings.patch_embedding.weight",
        "encoder.patch_conv.bias": "vision_tower.vision_model.embeddings.patch_embedding.bias",
        "encoder.post_layernorm.weight": "vision_tower.vision_model.post_layernorm.weight",
        "encoder.post_layernorm.bias": "vision_tower.vision_model.post_layernorm.bias",
        "encoder.position_embeddings.weight": "vision_tower.vision_model.embeddings.position_embedding.weight",
        # "encoder.ln_pre.weight": "vision_tower.ln_pre.weight", # no ln_pre in Gemma3
        "encoder_layer_prefix": "vision_tower.vision_model.encoder.layers.",
        ".self_attn.q_norm.": ".self_attn.q_norm.",
        ".self_attn.k_norm.": ".self_attn.k_norm.",
        ".pre_feedforward_layernorm.weight": ".pre_feedforward_layernorm.weight",
        ".post_feedforward_layernorm.weight": ".post_feedforward_layernorm.weight",
        "encoder": {
            ".self_attn.linear_query.": ".self_attn.q_proj.",
            ".self_attn.linear_keys.": ".self_attn.k_proj.",
            ".self_attn.linear_values.": ".self_attn.v_proj.",
            ".self_attn.final_linear.": ".self_attn.out_proj.",
            ".mlp.gate_up_proj.": ".mlp.fc1.",
            ".mlp.down_proj.": ".mlp.fc2.",
            ".input_layernorm.weight": ".layer_norm1.weight",
            ".input_layernorm.bias": ".layer_norm1.bias",
            ".post_attention_layernorm.weight": ".layer_norm2.weight",
            ".post_attention_layernorm.bias": ".layer_norm2.bias",
        },
        # TODO: not the same adapter as llava
        "adapter.w_in.weight": ("multi_modal_projector.mm_input_projection_weight", ".t()"),
        "adapter.norm.weight": "multi_modal_projector.mm_soft_emb_norm.weight",
>>>>>>> 180b402a
    },
    "M2M100ForConditionalGeneration": {
        "encoder_layer_prefix": "model.encoder.layers.",
        "decoder_layer_prefix": "model.decoder.layers.",
        "src_emb.embeddings.weight": "model.encoder.embed_tokens.weight",
        "tgt_emb.embeddings.weight": "model.decoder.embed_tokens.weight",
        "decoder.layer_norm.weight": "model.decoder.layer_norm.weight",
        "decoder.layer_norm.bias": "model.decoder.layer_norm.bias",
        "encoder.layer_norm.weight": "model.encoder.layer_norm.weight",
        "encoder.layer_norm.bias": "model.encoder.layer_norm.bias",
        ".self_attn.linear_query.": ".self_attn.q_proj.",
        ".self_attn.linear_keys.": ".self_attn.k_proj.",
        ".self_attn.linear_values.": ".self_attn.v_proj.",
        ".self_attn.final_linear.": ".self_attn.out_proj.",
        ".precontext_layernorm.weight": ".encoder_attn_layer_norm.weight",
        ".precontext_layernorm.bias": ".encoder_attn_layer_norm.bias",
        ".context_attn.linear_query.": ".encoder_attn.q_proj.",
        ".context_attn.linear_keys.": ".encoder_attn.k_proj.",
        ".context_attn.linear_values.": ".encoder_attn.v_proj.",
        ".context_attn.final_linear.": ".encoder_attn.out_proj.",
        ".mlp.gate_up_proj.": ".fc1.",
        ".mlp.down_proj.": ".fc2.",
        ".input_layernorm.weight": ".self_attn_layer_norm.weight",
        ".input_layernorm.bias": ".self_attn_layer_norm.bias",
        ".post_attention_layernorm.weight": ".final_layer_norm.weight",
        ".post_attention_layernorm.bias": ".final_layer_norm.bias",
        "encoder": {
            ".self_attn.linear_query.": ".self_attn.q_proj.",
            ".self_attn.linear_keys.": ".self_attn.k_proj.",
            ".self_attn.linear_values.": ".self_attn.v_proj.",
            ".self_attn.final_linear.": ".self_attn.out_proj.",
            ".mlp.gate_up_proj.": ".fc1.",
            ".mlp.down_proj.": ".fc2.",
            ".input_layernorm.weight": ".self_attn_layer_norm.weight",
            ".input_layernorm.bias": ".self_attn_layer_norm.bias",
            ".post_attention_layernorm.weight": ".final_layer_norm.weight",
            ".post_attention_layernorm.bias": ".final_layer_norm.bias",
        },
    },
}

# Combine base mappings with overrides
KEY_MAPS = {model: {**BASE_KEY_MAP, **overrides} for model, overrides in MODEL_OVERRIDES.items()}

# Layer norm type
LN_TABLE = defaultdict(
    lambda: "rms",
    {
        "PhiForCausalLM": "standard",
        "GPT2LMHeadModel": "standard",
        "XLMRobertaXLForMaskedLM": "standard",
        "Gemma2ForCausalLM": "gemma-rms",
        "M2M100ForConditionalGeneration": "standard",
        "Gemma3ForConditionalGeneration": "gemma-rms",
    },
)

# Activation type (gated-silu also enables the ffn gate)
ACT_TABLE = defaultdict(
    lambda: "gated-silu",
    {
        "PhiForCausalLM": "gelu",
        "GPT2LMHeadModel": "gelu",
        "XLMRobertaXLForMaskedLM": "gelu",
        "Gemma2ForCausalLM": "gated-gelu",
        "Gemma3ForConditionalGeneration": "gated-gelu-tanh",
        "M2M100ForConditionalGeneration": "relu",
    },
)
VISION_ACT_TABLE = defaultdict(
    lambda: "gated-silu",
    {
        "Mistral3ForConditionalGeneration": "gated-gelu",
    },
)

# Eole config class
ARCH_TABLE = defaultdict(
    lambda: TransformerLMModelConfig,
    {
        "XLMRobertaXLForMaskedLM": TransformerEncoderModelConfig,
        "LlavaForConditionalGeneration": VisionTransformerLMModelConfig,
<<<<<<< HEAD
        "Mistral3ForConditionalGeneration": VisionTransformerLMModelConfig,
=======
        "Gemma3ForConditionalGeneration": VisionTransformerLMModelConfig,
>>>>>>> 180b402a
        "M2M100ForConditionalGeneration": TransformerModelConfig,
    },
)

# Default tokenization transform
TOK_TABLE = defaultdict(lambda: "huggingface_tokenize")


def get_sentencepiece_vocab(model_path):
    """Get the vocabulary from a SentencePiece model.

    Args:
        model_path (str): Path to the SentencePiece model file

    Returns:
        list: The vocabulary as a list of strings
    """
    sp_model = SentencePieceProcessor(model_file=model_path)
    n_words = sp_model.vocab_size()
    return [sp_model.id_to_piece(i) for i in range(n_words)]


@dataclass
class HuggingfaceFiles:
    """
    Helper class to centralize HF files and config processing.
    """

    model_dir: str
    token: str
    # files retrieved from the hub
    config_path: str
    tokenizer_config_json: str
    generation_config_json: Optional[str] = None
    tokenizer_model: Optional[str] = None
    tokenizer_json: Optional[str] = None
    wmap_path: Optional[str] = None
    model_path: Optional[str] = None
    special_tokens_json: Optional[str] = None

    # Unified dictionary to cache loaded files
    _loaded_files: dict = field(default_factory=dict, init=False)

    @classmethod
    def fetch(cls, args, mode="local"):
        """
        Factory method to fetch files either locally or from the HuggingFace Hub.

        Args:
            args: Namespace containing model_dir, token, output, etc.
            mode: Either 'local' or 'hub', determines the source of the files.

        Returns:
            HuggingfaceFiles instance with all paths populated.
        """

        if os.path.exists(args.model_dir):
            mode = "local"
        else:
            mode = "hub"

        def get_local_path(file_name, required=False):
            """Helper to check if a file exists in the model directory."""
            path = os.path.join(args.model_dir, file_name)
            if os.path.exists(path):
                return path
            if required:
                raise FileNotFoundError(f"Required file '{file_name}' is missing locally.")
            return None

        def download_file_from_hub(file_name, required=True):
            """Helper to download a file from the HuggingFace Hub."""
            try:
                return hf_hub_download(
                    repo_id=args.model_dir,
                    filename=file_name,
                    token=args.token,
                    local_dir=args.output,
                )
            except utils.EntryNotFoundError:
                if required:
                    raise utils.EntryNotFoundError(f"Required file '{file_name}' is missing from the repository.")
                return None

        get_file_fn = get_local_path if mode == "local" else download_file_from_hub

        os.makedirs(args.output, exist_ok=True)  # Ensure output directory exists

        # Fetch required and optional files
        paths = {
            "config_path": get_file_fn("config.json", required=True),
            "tokenizer_config_json": get_file_fn("tokenizer_config.json", required=True),
            "generation_config_json": get_file_fn("generation_config.json", required=False),
            "tokenizer_model": get_file_fn("tokenizer.model", required=False)
            or get_file_fn("sentencepiece.bpe.model", required=False),
            "tokenizer_json": get_file_fn("tokenizer.json", required=False),
            "wmap_path": get_file_fn("model.safetensors.index.json", required=False)
            or get_file_fn("pytorch_model.bin.index.json", required=False),
            "model_path": get_file_fn("model.safetensors", required=False)
            or get_file_fn("pytorch_model.bin", required=False),
            "special_tokens_json": get_file_fn("special_tokens_map.json", required=False),
        }

        return cls(**paths, model_dir=args.model_dir, token=args.token)

    def _get_file_content(self, file_attr):
        """Combined method to load and cache file contents."""
        file_path = getattr(self, file_attr, None)
        if not file_path or not os.path.exists(file_path):
            return None

        if file_path in self._loaded_files:
            return self._loaded_files[file_path]

        with open(file_path, encoding="utf-8") as f:
            content = json.load(f) if file_path.endswith(".json") else f.read()

        self._loaded_files[file_path] = content
        return content

    def __getattr__(self, name):
        """Generic attribute getter for file contents."""
        file_fields = {field.name for field in fields(self)}
        if f"{name}_json" in file_fields:
            return self._get_file_content(f"{name}_json")
        elif f"{name}_path" in file_fields:
            return self._get_file_content(f"{name}_path")
        raise AttributeError(f"'{self.__class__.__name__}' object has no attribute '{name}'")

    @property
    def arch(self):
        return self.config["architectures"][0]

    @property
    def vocab_size(self):
        config = self.config.get("text_config", self.config)
        if "vocab_size" in config:
            return config["vocab_size"]
        tokenizer = self.tokenizer
        if tokenizer:
            max_added_tokens = max([token["id"] for token in tokenizer["added_tokens"]])
            max_tokens = max([token_id for token_id in tokenizer["model"]["vocab"].values()])
            return max(max_added_tokens, max_tokens)
        raise NotImplementedError("Vocabulary size could not be determined.")

    @property
    def encoder_layer_prefix(self):
        return KEY_MAPS[self.arch].get("encoder_layer_prefix", None)

    @property
    def decoder_layer_prefix(self):
        return KEY_MAPS[self.arch].get("decoder_layer_prefix", None)

    @property
    def base_dir(self):
        return os.path.split(self.wmap_path)[0]

    def get_load_ckpt(self, dir_path, file_path):
        if os.path.exists(os.path.join(dir_path, file_path)):
            ckpt_path = os.path.join(dir_path, file_path)
        else:
            try:
                ckpt_path = huggingface_hub.hf_hub_download(
                    repo_id=self.model_dir,
                    filename=file_path,
                    token=self.token,
                )
            except huggingface_hub.utils.EntryNotFoundError:
                raise huggingface_hub.utils.EntryNotFoundError("Checkpoint not found on the hub")
            except PermissionError:
                ckpt_path = os.path.join(dir_path, file_path)
        if ckpt_path[-4:] == ".bin":
            checkpoint = torch.load(ckpt_path, map_location=torch.device("cpu"))
        else:
            checkpoint = ckpt_path

        return checkpoint

    def checkpoint(self, ckpt):
        if self.wmap_path:
            checkpoint = self.get_load_ckpt(self.base_dir, ckpt)
        else:
            checkpoint = self.get_load_ckpt(*os.path.split(self.model_path))
        return checkpoint


def get_git_remote_url(model_dir):
    """Gets the git remote URL from a model directory.

    Args:
        model_dir (str): Path to model directory containing .git folder

    Returns:
        str: Repository name in format "owner/repo", or None if not found
    """
    config_path = os.path.join(model_dir, ".git", "config")
    config = configparser.ConfigParser()
    config.read(config_path)
    # Get the URL from the 'remote "origin"' section
    try:
        url = config['remote "origin"']["url"]
        return "/".join(url.split("/")[-2:])
    except KeyError:
        return None


def get_huggingface_model(args):
    """Gets HuggingFace model identifier from directory path or direct model name.

    Args:
        args: Arguments containing model_dir attribute with path to model directory or model identifier

    Returns:
        str: HuggingFace model identifier
    """
    if os.path.exists(args.model_dir):
        huggingface_model = get_git_remote_url(args.model_dir)
        if huggingface_model is None:
            logging.warning("huggingface_model could not be retrieved from model_dir git config")
    else:
        huggingface_model = args.model_dir
    return huggingface_model


def build_config_dict(hf):
    """Convert Hugging Face model configuration to eole config format.

    This function takes a HuggingfaceFiles dataclass object and extracts configuration parameters
    to create dictionaries for model architecture, training settings and various hyper-parameters.

    Args:
        hf: HuggingfaceFiles dataclass object containing config and architecture information

    Returns:
        tuple: Contains:
            - model_config (dict): Model architecture configuration
            - training_config (dict): Training and quantization settings
            - params (list): List of parameter names to extract
    """
    config = hf.config
    arch = hf.arch

    vision_config = config.get("vision_config", None)
    other_config = config  # save what is not text/vision for later use
    config = config.get("text_config", config)

    model_config = {}
    training_config = {}

    # Initialize model_config with defaults and fallbacks
    model_config = {
        "layers": config.get("num_hidden_layers", config.get("n_layer", config.get("n_layers"))),
        "hidden_size": config.get("hidden_size", config.get("n_embd", config.get("hidden_dim", config.get("d_model")))),
        "heads": config.get(
            "num_attention_heads",
            config.get("n_head", config.get("n_heads", config.get("decoder_attention_heads", None))),
        ),  # default 32 patch for mistral-community/pixtral-12b
        "transformer_ff": config.get("intermediate_size", config.get("decoder_ffn_dim", None)),
        "mlp_activation_fn": ACT_TABLE[arch],
        "layer_norm": LN_TABLE[arch],
        "heads_kv": config.get("multi_query", False)
        or config.get(
            "num_key_value_heads",
            config.get(
                "num_kv_heads",
                config.get("n_head_kv", config.get("num_attention_heads", config.get("n_head"))),
            ),
        ),
        "head_dim": config.get("head_dim"),
        "parallel_residual": config.get("parallel_attn", False),
        "norm_eps": config.get(
            "rms_norm_eps",
            config.get("layer_norm_epsilon", config.get("layer_norm_eps", 1e-5)),
        ),
        "sliding_window": config.get("sliding_window", 0) or 4096,
        "num_experts": config.get("num_local_experts", 0),
        "num_experts_per_tok": config.get("num_experts_per_tok", 0),
        "add_qkvbias": False,
        "add_final_linear_bias": False,
        "add_ffnbias": False,
        "shared_layer_norm": False,
        "left_pad": True,
        "generator_bias": False,
        "adapter_bias": False,
        "rope_config": {
            "rotary_interleave": False,
        },
        "embeddings": {},  # Populated later
    }

    # Vision encoder
    if arch == "LlavaForConditionalGeneration":
        # TODO: extend to other Llava models (with CLIP vision encoder)
        model_config["encoder"] = {
            "mlp_activation_fn": model_config["mlp_activation_fn"],
            "layer_norm": model_config["layer_norm"],
            "norm_eps": model_config["norm_eps"],
            "hidden_size": vision_config["image_size"],
            "transformer_ff": vision_config["image_size"] * 4,  # hard-coded for mistral-community/pixtral-12b
            "num_channels": 3,
            "image_size": vision_config["image_size"],
            "patch_size": vision_config["patch_size"],
            "rope_config": {
                "rotary_theta": vision_config["rope_theta"],
                "rotary_interleave": False,
            },
            "layers": 24,  # hard-coded for mistral-community/pixtral-12b
            "heads": vision_config["image_size"] / vision_config["head_dim"],
            "heads_kv": vision_config["image_size"] / vision_config["head_dim"],
            "head_dim": vision_config["head_dim"],
            "image_token_id": 10,
        }

    if arch == "Gemma3ForConditionalGeneration":
        if model_config.get("head_dim", None) is None:
            model_config["head_dim"] = 256 # https://github.com/huggingface/transformers/blob/7652804d237fb8768f0f0b8129a05e4f0576114b/src/transformers/models/gemma3/configuration_gemma3.py#L61
        if model_config.get("heads_kv", None) is None:
            model_config["heads_kv"] = 4
        if model_config.get("heads", None) is None:
            model_config["heads"] = 8
        model_config["adapter"] = "gemma3"
        # for decoder
        model_config["decoder"] = {
            "query_norm": True,
            "key_norm": True,
            "rope_config": {
                "rotary_theta": 1000000,
                "scaling_type": "gemma3",
                "rotary_interleave": False,
                # "scaling_factor": 8.0, # TODO: handle via config
            },
        }
        model_config["encoder"] = {
            "mlp_activation_fn": "gelu-tanh", # no up_proj it seems
            "layers": vision_config["num_hidden_layers"],
            "image_size": vision_config["image_size"],
            "patch_size": vision_config["patch_size"],
            "hidden_size": vision_config["hidden_size"],
            "transformer_ff": vision_config["intermediate_size"],
            "position_encoding_type": "Learned",
            "n_positions": (vision_config["image_size"] // vision_config["patch_size"]) ** 2,
            # head related stuff patched to match 1152 dim of siglip
            # https://github.com/huggingface/transformers/blob/071a161d3e38f56dbda2743b979f0afeed2cd4f1/src/transformers/models/siglip/modeling_siglip.py#L381-L383
            "heads": vision_config["num_attention_heads"],
            "heads_kv": vision_config["num_attention_heads"],
            "head_dim": 72,
            "layer_norm": "standard",
            "add_ffnbias": True,
            "add_final_linear_bias": True,
            "add_qkvbias": True,
            "mm_tokens_per_image": hf.config["mm_tokens_per_image"],
            "image_token_id": 262144,
        }

    # TODO: patch this for various models
    if model_config.get("heads", None) is None:
        model_config["heads"] = 32

    # patch transformer_ff
    if model_config["transformer_ff"] is None:
        model_config["transformer_ff"] = model_config["hidden_size"] * 4

    # patch sliding window
    if model_config["sliding_window"] is None:
        model_config["sliding_window"] = 4096

    # Populate embeddings
    model_config["embeddings"] = {
        "src_word_vec_size": model_config["hidden_size"],
        "tgt_word_vec_size": model_config["hidden_size"],
    }

    # patch rotary dim
    if "rotary_dim" in config.keys():
        model_config["rope_config"]["rotary_dim"] = config["rotary_dim"]
    elif "partial_rotary_factor" in config.keys():
        model_config["rope_config"]["rotary_dim"] = int(
            config["partial_rotary_factor"] * (model_config["hidden_size"] // model_config["heads"])
        )
    elif model_config.get("head_dim", None) is not None:
        model_config["rope_config"]["rotary_dim"] = model_config["head_dim"]
    else:
        model_config["rope_config"]["rotary_dim"] = model_config["hidden_size"] // model_config["heads"]

    # patch rotary theta
    if "rope_theta" in config.keys():
        model_config["rope_config"]["rotary_theta"] = config["rope_theta"]

    # Validate required fields
    required_fields = {
        "layers": "Can't find the number of layers in the config.json file",
        "hidden_size": "Can't find the model hidden size in the config.json file",
        "heads": "Can't find the number of heads in the config.json file",
    }

    for key, error_msg in required_fields.items():
        if model_config[key] is None:
            raise ValueError(error_msg)

    # Update rope scaling related settings
    if config.get("rope_scaling", None) is not None:
        model_config["rope_config"].update(
            {
                "scaling_type": config["rope_scaling"].get("rope_type"),
                "scaling_factor": config["rope_scaling"].get("factor", 8.0),
                "low_freq_factor": config["rope_scaling"].get("low_freq_factor", 1.0),
                "high_freq_factor": config["rope_scaling"].get("high_freq_factor", 4.0),
                "original_max_position_embeddings": config["rope_scaling"].get(
                    "original_max_position_embeddings", 8192
                ),
            }
        )

    # Handle quantization
    quant_config = config.get("quantization_config", {})
    if quant_config:
        if quant_config.get("quant_method") == "awq":
            backend = quant_config.get("backend", "autoawq")
            quant_type_mapping = {
                "llm-awq": "awq_gemv",
                "autoawq": {"gemm": "awq_gemm", "gemv": "awq_gemv"},
            }
            quant_type = quant_type_mapping.get(backend, "").get(quant_config.get("version").lower(), "")
            if not quant_type:
                raise ValueError("Unknown quantization config")
        else:
            raise ValueError("Can convert only awq models for now")
        training_config["quant_type"] = quant_type
        training_config["w_bit"] = quant_config.get("bits", quant_config.get("w_bit", 0))
        training_config["group_size"] = quant_config.get("group_size", quant_config.get("q_group_size", 0))
        training_config["quant_layers"] = [
            "gate_up_proj",
            "down_proj",
            "up_proj",
            "linear_values",
            "linear_query",
            "linear_keys",
            "final_linear",
        ]
        params = ["qweight", "qzeros", "scales"]
    else:
        training_config["quant_type"] = ""
        training_config["w_bit"] = 0
        training_config["group_size"] = 0
        training_config["quant_layers"] = []
        params = ["weight", "bias"]

    model_config["share_decoder_embeddings"] = config.get("tie_word_embeddings", False)

    # Default position encoding configuration
    model_config["embeddings"].update(
        {
            "position_encoding_type": PositionEncodingType.Rotary,
            "n_positions": 0,
        }
    )

    # Define architecture-specific configurations
    arch_configs = {
        "PhiForCausalLM": {
            "parallel_residual": True,
            "shared_layer_norm": True,
            "add_qkvbias": True,
            "add_final_linear_bias": True,
            "add_ffnbias": True,
        },
        "GPT2LMHeadModel": {
            "parallel_residual": False,
            "shared_layer_norm": True,
            "add_qkvbias": True,
            "add_final_linear_bias": True,
            "add_ffnbias": True,
            "embeddings": {
                "position_encoding_type": "Learned",
                "n_positions": 1024,
            },
            "left_pad": False,
        },
        "XLMRobertaXLForMaskedLM": {
            "add_qkvbias": True,
            "add_final_linear_bias": True,
            "add_ffnbias": True,
            "embeddings": {
                "position_encoding_type": "Learned",
                "n_positions": 514,
                "position_shift": 2,
            },
            "left_pad": False,
        },
        "Qwen2ForCausalLM": {
            "add_qkvbias": True,
            "add_final_linear_bias": False,
        },
        "Gemma2ForCausalLM": {
            "share_decoder_embeddings": True,
            "ffn_layernorm": True,
            "embeddings": {
                "normalize": True,
            },
        },
        "Gemma3ForConditionalGeneration": {
            "ffn_layernorm": True,
            "share_decoder_embeddings": True,
        },
        "M2M100ForConditionalGeneration": {
            "parallel_residual": False,
            "add_qkvbias": True,
            "add_final_linear_bias": True,
            "add_ffnbias": True,
            "embeddings": {
                "position_encoding_type": "SinusoidalConcat",
                "n_positions": 1024,
            },
            "left_pad": False,
            "share_decoder_embeddings": True,
        },
    }

<<<<<<< HEAD
    # Vision encoder
    if vision_config is not None:
        # TODO: extend to other Llava models (with CLIP vision encoder)
        model_config["encoder"] = {
            "mlp_activation_fn": VISION_ACT_TABLE[arch],
            "layer_norm": model_config["layer_norm"],
            "norm_eps": model_config["norm_eps"],
            "hidden_size": vision_config.get("hidden_size", vision_config["image_size"]),
            "transformer_ff": vision_config.get(
                "intermediate_size", vision_config["image_size"] * 4
            ),  # hard-coded for mistral-community/pixtral-12b
            "num_channels": 3,
            "image_size": vision_config["image_size"],
            "patch_size": vision_config["patch_size"],
            "rope_config": {
                "rotary_theta": vision_config["rope_theta"],
                "rotary_interleave": False,
            },
            "layers": vision_config.get("num_hidden_layers", 24),  # hard-coded for mistral-community/pixtral-12b
            "heads": vision_config.get("num_attention_heads", vision_config["image_size"] / vision_config["head_dim"]),
            "heads_kv": vision_config.get(
                "num_attention_heads", vision_config["image_size"] / vision_config["head_dim"]
            ),
            "head_dim": vision_config["head_dim"],
            "image_token_id": 10,
        }
        model_config["multimodal_projector_bias"] = other_config.get("multimodal_projector_bias", False)
        model_config["projector_activation_fn"] = other_config.get("projector_hidden_act", "gelu")
        model_config["spatial_merge_size"] = other_config.get("spatial_merge_size", None)

=======
>>>>>>> 180b402a
    # Update model_config based on architecture
    if arch in arch_configs:
        for key, value in arch_configs[arch].items():
            if isinstance(value, dict):
                # Update nested dictionaries
                model_config[key] = {**model_config.get(key, {}), **value}
            else:
                # Update regular keys
                model_config[key] = value

    return model_config, training_config, params


def get_weight(checkpoint, tensor_name):
    if isinstance(checkpoint, dict):
        if tensor_name in checkpoint.keys():
            return checkpoint[tensor_name].contiguous()
    else:
        with safetensors.safe_open(checkpoint, framework="pt", device="cpu") as f:
            if tensor_name in f.keys():
                return f.get_tensor(tensor_name).contiguous()
    return None


def check_tokenizer_config(hf):
    config = hf.config
    add_bos_token = hf.tokenizer_config.get("add_bos_token", hf.tokenizer_config.get("bos_token", False) is not None)
    chat_template = {"chat_template": hf.tokenizer_config.get("chat_template", None)}
    eos_token_id = config.get("eos_token_id", None)
    optional_eos = []
    if isinstance(eos_token_id, list) and "added_tokens_decoder" in hf.tokenizer_config:
        eos_tokens = [hf.tokenizer_config["added_tokens_decoder"][str(index)]["content"] for index in eos_token_id]
        optional_eos = eos_tokens[1:]
    # Automatically convert added_tokens into mapped_tokens
    mapped_tokens = [
        (
            token["content"],
            re.sub(r"<\|([^|]*)\|>", "\uff5f\\1\uff60", token["content"]),
        )
        for token in hf.tokenizer_config.get("added_tokens_decoder", {}).values()
    ]
    return (add_bos_token, chat_template, optional_eos, mapped_tokens)


def check_special_tokens(hf):
    vocabs = {"specials": {}}
    if hf.special_tokens is not None:
        special_tokens_map = hf.special_tokens
        for token_name in ["bos_token", "unk_token", "eos_token", "pad_token"]:
            token = special_tokens_map.get(token_name, None)
            if isinstance(token, list):
                vocabs["specials"][token_name] = token[0]
            elif isinstance(token, str):
                vocabs["specials"][token_name] = token
            elif isinstance(token, dict):
                vocabs["specials"][token_name] = token["content"]
    elif hf.tokenizer_config is not None:
        for token_name in ["bos_token", "unk_token", "eos_token", "pad_token"]:
            token = hf.tokenizer_config.get(token_name, None)
            if isinstance(token, list):
                vocabs["specials"][token_name] = token[0]
            elif isinstance(token, str):
                vocabs["specials"][token_name] = token
            elif isinstance(token, dict):
                vocabs["specials"][token_name] = token["content"]
    return vocabs


def check_generation_config(hf):
    if hf.generation_config is None:
        return {}
    generation_config_dict = {}
    # we probably need a better mapping at some point
    keys = ["top_k", "top_p", "temperature", "max_length"]
    generation_config_dict = {key: hf.generation_config[key] for key in keys if key in hf.generation_config}
    return generation_config_dict


def get_shards_map(model_config, hf, nshards):
    """
    Distributes model checkpoints across shards based on layer ranges.

    Args:
        model_config (dict): Configuration dictionary containing model parameters,
            including number of layers.
        hf (object): HuggingfaceFiles dataclass object containing model path and weight mapping.
        nshards (int): Number of shards to distribute the model across.

    Returns:
        tuple: A tuple containing:
            - list of lists: Checkpoint paths for each shard
            - list of ranges: Layer ranges assigned to each shard
    """
    # Compute layer range for each shard
    layers_per_shard = math.ceil(model_config["layers"] / nshards)
    shard_layer_ranges = [
        range(
            layers_per_shard * shard,
            min(layers_per_shard * (shard + 1), model_config["layers"]),
        )
        for shard in range(nshards)
    ]
    if hf.wmap_path is None:
        return [[hf.model_path]] * nshards, shard_layer_ranges

    weightmap = hf.wmap["weight_map"]

    # Initialize a list of checkpoint lists, one for each shard
    ckpt_lists = [set() for _ in range(nshards)]

    # Check if a layer key belongs to the current shard
    def is_layer_in_range(key, prefix, layer_range):
        return prefix and key.startswith(prefix) and int(key.split(".")[len(prefix.split(".")) - 1]) in layer_range

    # Loop over the weightmap and distribute checkpoints to the appropriate shards
    for key, ckpt in weightmap.items():
        for shard, layer_range in enumerate(shard_layer_ranges):
            if is_layer_in_range(key, hf.decoder_layer_prefix, layer_range) or is_layer_in_range(
                key, hf.encoder_layer_prefix, layer_range
            ):
                ckpt_lists[shard].add(ckpt)

    return ckpt_lists, shard_layer_ranges


def build_shards(model_config, hf, args, params):
    """
    Build sharded model files from HuggingFace checkpoint.

    Args:
        model_config (dict): Configuration dictionary containing model architecture settings
        hf (HuggingfaceFiles): dataclass containing model files and configuration
        args (Namespace): Command line arguments containing nshards and output path
        params (list): List of parameter names to convert

    The function splits the model into shards and saves them as safetensor files.
    Layer parameters are distributed across shards based on the sharding configuration.
    The first shard contains embeddings and model-level parameters on top of its layer split.
    """
    ckpt_lists, shard_layer_ranges = get_shards_map(model_config, hf, args.nshards)

    for shard in range(args.nshards):

        print("starting output shard: %d/%d" % (shard + 1, args.nshards))
        eole_safetensor = {}
        first_shard_targets = [
            "tgt_emb.embeddings.weight",
            "tgt_emb.pe.weight",
            "decoder.layer_norm.weight",
            "decoder.layer_norm.bias",
            "src_emb.embeddings.weight",
            "src_emb.pe.weight",
            "encoder.layer_norm.weight",
            "encoder.layer_norm.bias",
            "generator.weight",
            "generator.bias",
            "encoder.patch_conv.weight",
            "encoder.patch_conv.bias",
            "encoder.ln_pre.weight",
            "adapter.w_in.weight",
            "adapter.w_in.bias",
            "adapter.w_out.weight",
            "adapter.w_out.bias",
<<<<<<< HEAD
            "adapter.layernorm.weight",
            "adapter.patch_merger.merging_layer.weight",
=======
            "adapter.norm.weight",
            "encoder.position_embeddings.weight",
            "encoder.post_layernorm.weight",
            "encoder.post_layernorm.bias"
>>>>>>> 180b402a
        ]

        def build_first_shard(hf, eole_safetensor):
            if model_config["share_decoder_embeddings"]:
                first_shard_targets.remove("generator.weight")
            for target in first_shard_targets:
                if target in KEY_MAPS[hf.arch].keys():
                    source = KEY_MAPS[hf.arch][target]
                    srckey, srcmap = source if isinstance(source, tuple) else (source, None)
                    if hf.wmap_path:
                        checkpoint = hf.get_load_ckpt(
                            hf.base_dir,
                            hf.wmap["weight_map"][srckey],
                        )
                    else:
                        checkpoint = hf.get_load_ckpt(*os.path.split(hf.model_path))
                    w = get_weight(checkpoint, srckey)
                    if w is not None:
                        if srcmap is not None:
                            w = eval(
                                "w" + srcmap,
                                {
                                    "w": w,
                                    "hidden_size": model_config["hidden_size"],
                                    "transformer_ff": model_config["transformer_ff"],
                                },
                            ).contiguous()
                        eole_safetensor[target] = w

                    if target == "generator.bias":
                        model_config["generator_bias"] = True
                    if target == "adapter.w_in.bias":
                        model_config["adapter_bias"] = True
            return eole_safetensor

        if shard == 0:
            eole_safetensor = build_first_shard(hf, eole_safetensor)

        for ckpt in ckpt_lists[shard]:
            print("Loading %s" % ckpt)
            checkpoint = hf.checkpoint(ckpt)
            for i in shard_layer_ranges[shard]:
                prefix_mapping = (
                    (hf.encoder_layer_prefix, "encoder.transformer_layers."),
                    (hf.decoder_layer_prefix, "decoder.transformer_layers."),
                )
                for hf_prefix, eole_prefix in prefix_mapping:
                    if hf_prefix is None:
                        continue
                    for param in params:
                        # TODO: factorize this better
                        for key_map in [KEY_MAPS[hf.arch], KEY_MAPS[hf.arch].get("encoder", {})]:
                            for target, source in key_map.items():
                                # TODO: this should be cleaned up when rationalizing encoder/decoder mappings
                                if not (isinstance(source, str) or isinstance(source, tuple)):
                                    continue
                                if target in first_shard_targets:
                                    continue
                                srckey, srcmap = source if isinstance(source, tuple) else (source, None)
                                w = get_weight(
                                    checkpoint,
                                    hf_prefix + str(i) + srckey + param,
                                )

                                if w is not None:
                                    if srcmap is not None:
                                        w = eval(
                                            "w" + srcmap,
                                            {
                                                "w": w,
                                                "hidden_size": model_config["hidden_size"],
                                                "transformer_ff": model_config["transformer_ff"],
                                            },
                                        ).contiguous()
                                    eole_safetensor[eole_prefix + str(i) + target + param] = w

                    if model_config["shared_layer_norm"]:
                        idx = 0
                    else:
                        idx = 1
                    # Not sure if we can handle these in the loop above
                    for p in ["weight", "bias"]:
                        for module in [
                            "input_layernorm",
                            "layer_norm_res",
                            "precontext_layernorm",
                            "post_attention_layernorm",
                            "pre_feedforward_layernorm",
                            "post_feedforward_layernorm",
                            "mlp.gate",
                        ]:
                            if hf_prefix == hf.encoder_layer_prefix:
                                source_map = KEY_MAPS[hf.arch]["encoder"]
                            else:
                                source_map = KEY_MAPS[hf.arch]
                            module_p = f".{module}.{p}"
                            if module_p in source_map.keys():
                                if isinstance(source_map[module_p], tuple):
                                    w = get_weight(
                                        checkpoint,
                                        hf_prefix + str(i) + source_map[module_p][idx],
                                    )
                                else:
                                    w = get_weight(
                                        checkpoint,
                                        hf_prefix + str(i) + source_map[module_p],
                                    )
                                if w is not None:
                                    eole_safetensor[eole_prefix + str(i) + module_p] = w

                        for j in range(model_config["num_experts"]):
                            if f".mlp.experts.{j}.layer_norm." + p in source_map.keys():
                                w = get_weight(
                                    checkpoint,
                                    hf_prefix + str(i) + source_map[f".mlp.experts.{j}.layer_norm." + p],
                                )
                                if w is not None:
                                    eole_safetensor[eole_prefix + str(i) + f".mlp.experts.{j}.layer_norm." + p] = w

        # Convert to another dtype if specified
        if args.dtype is not None:
            for key in eole_safetensor.keys():
                eole_safetensor[key] = eole_safetensor[key].to(TORCH_DTYPES[args.dtype])
        print("Saving output model shard: %d" % shard)
        save_file(
            eole_safetensor,
            os.path.join(args.output, "model.{:02d}.safetensors".format(shard)),
        )


def check_sentencepiece_tokenizer(hf):
    tokenizer_basename = os.path.basename(hf.tokenizer_model)
    if hf.tokenizer_json is not None:
        vocab = list(hf.tokenizer["model"]["vocab"].keys())
    else:
        vocab = get_sentencepiece_vocab(hf.tokenizer_model)
        if hf.tokenizer_json is not None:
            # We need to add 'added_tokens' that are not in the SP model
            newtokens = [tok["content"] for tok in hf.tokenizer["added_tokens"] if tok["content"] not in vocab]
            vocab.extend(newtokens)
            for tok in hf.tokenizer["added_tokens"]:
                vocab[tok["id"]] = tok["content"]
    src_vocab = pyonmttok.build_vocab_from_tokens(
        vocab,
    )
    return src_vocab, tokenizer_basename


def check_bpe_tokenizer(hf, vocabs, directory_path):
    config = hf.config.get("text_config", hf.config)
    vocab_size = hf.vocab_size
    # gpt2_pretok
    pretokenizers = hf.tokenizer.get("pre_tokenizer", {}).get("pretokenizers", [{}])
    pre_tokenizer = hf.tokenizer.get("pre_tokenizer", None)
    pretokenizers = pre_tokenizer.get("pretokenizers", None)
    if pretokenizers is None:
        pretokenizers = [pre_tokenizer]
    for pretokenizer in pretokenizers:
        if pretokenizer.get("type", None) == "ByteLevel":
            gpt2_pretok = True
    if "pad_token" in vocabs["specials"]:
        vocab = [tok for tok in hf.tokenizer["model"]["vocab"]]
    else:
        vocab = [
            tok if tok != "Ā" else DefaultTokens.PAD
            # "Ā" is '\x00' in unicode (cf tokenize.py gpt2 mapping)
            for tok in hf.tokenizer["model"]["vocab"]
        ]
        if DefaultTokens.PAD in vocab:
            vocabs["specials"]["pad_token"] = DefaultTokens.PAD
    voc_size = len(vocab)
    if vocab_size > voc_size:
        for i in range(vocab_size - voc_size):
            vocab.append(DefaultTokens.VOCAB_PAD + str(i))
    for tok in hf.tokenizer["added_tokens"]:
        vocab[tok["id"]] = tok["content"]
    src_vocab = pyonmttok.build_vocab_from_tokens(vocab)
    # TODO: not sure for which model(s) this is needed
    for token_name in ["bos_token", "unk_token", "eos_token", "pad_token"]:
        if f"{token_name}_id" in config.keys():
            token = config[f"{token_name}_id"]
            if isinstance(token, list):
                vocabs["specials"][token_name] = vocab[token[0]]
            elif isinstance(token, str):
                vocabs["specials"][token_name] = vocab[token]
            # elif isinstance(token, dict):
            #     vocabs["specials"][token_name] = token["content"]
    tokenizer_basename = "bpe.model"
    with open(os.path.join(directory_path, tokenizer_basename), "w", encoding="utf-8") as bpemodel:
        bpemodel.write("v3;false;false;false;Ġ;Ġ\n")
        for merge in hf.tokenizer["model"]["merges"]:
            if isinstance(merge, str):
                bpemodel.write(merge + "\n")
            elif isinstance(merge, list):
                bpemodel.write(" ".join(merge) + "\n")
            else:
                raise NotImplementedError(f"Type {type(merge)} is not supported for BPE merges.")
    return src_vocab, tokenizer_basename, vocabs, gpt2_pretok


def save_vocab(vocabs, src_vocab, directory_path):
    vocabs["src"] = src_vocab
    vocabs["tgt"] = src_vocab
    vocab_dict = vocabs_to_dict(vocabs)
    with open(os.path.join(directory_path, "vocab.json"), "w", encoding="utf-8") as f:
        json.dump(vocab_dict, f, indent=2, ensure_ascii=False)

    with open(os.path.join(directory_path, "vocab.txt"), "w", encoding="utf-8") as vocabfile:
        for tok in vocab_dict["src"]:
            vocabfile.write(tok + "\n")


@register_bin(name="HF")
class LlamaHFConverter(BaseBin):
    @classmethod
    def add_args(cls, parser):
        parser.add_argument(
            "--model_dir",
            type=str,
            required=True,
            help="""Path to the input (to convert) model directory""",
        )

        parser.add_argument(
            "--output",
            type=str,
            required=True,
            help="""Path to the output (converted) model directory""",
        )
        parser.add_argument(
            "--nshards",
            type=int,
            default=1,
            help="""Number of safetensors shards weights will be spread across.""",
        )
        parser.add_argument(
            "--token",
            type=str,
            default="",
            help="""HF token""",
        )
        parser.add_argument(
            "--dtype",
            type=str,
            default=None,
            choices=TORCH_DTYPES.keys(),
            help="Specify which dtype to save model parameters into, " "default will keep the same as the input.",
        )
        parser.add_argument(
            "--tokenizer",
            type=str,
            default="hf",
            choices=["hf", "onmt"],
            help="Specify which tokenizer should be used by default.",
        )

    @classmethod
    def run(cls, args):
        hf = HuggingfaceFiles.fetch(args)

        # Build eole compatible configs from HF config
        model_config, training_config, params = build_config_dict(hf)
        gpt2_pretok = False

        # Deduce dtype from args or config, or default to fp16
        compute_dtype = args.dtype or hf.config.get("torch_dtype") or "fp16"

        # Check tokenizer and vocab related configuration
        (
            add_bos_token,
            chat_template,
            optional_eos,
            mapped_tokens,
        ) = check_tokenizer_config(hf)
        vocabs = check_special_tokens(hf)
        # TODO: could we have a better condition to check for sentencepiece/bpe?
        if hf.tokenizer_model is not None:  # sentencepiece mode
            src_subword_type = "sentencepiece"
            src_vocab, tokenizer_basename = check_sentencepiece_tokenizer(hf)
        else:  # BPE mode - we leverage the HF tokenizer.json info
            src_subword_type = "bpe"
            src_vocab, tokenizer_basename, vocabs, gpt2_pretok = check_bpe_tokenizer(hf, vocabs, args.output)

        # Configure transforms
        match TOK_TABLE[hf.arch], args.tokenizer:
            case "huggingface_tokenize", "hf":
                transforms = ["huggingface_tokenize"]
                transforms_configs = {
                    TOK_TABLE[hf.arch]: {"max_length": 512},
                }
            case _:
                transforms = ["onmt_tokenize", "filtertoolong"]
                transforms_configs = {
                    "filtertoolong": {"src_seq_length": 512, "tgt_seq_length": 512},
                    "onmt_tokenize": {
                        "src_subword_type": src_subword_type,
                        "src_subword_model": os.path.join("${MODEL_PATH}", tokenizer_basename),
                        "gpt2_pretok": gpt2_pretok,
                        "mapped_tokens": mapped_tokens,
                    },
                }

        if hf.config.get("decoder_start_token_id", None) is not None:
            vocabs["decoder_start_token"] = src_vocab.ids_to_tokens[hf.config["decoder_start_token_id"]]
        elif add_bos_token:
            vocabs["decoder_start_token"] = vocabs["specials"]["bos_token"]
        else:
            vocabs["decoder_start_token"] = ""

        # Check HF generation config for default settings
        generation_config_dict = check_generation_config(hf)

        # Save vocab files to output model directory
        save_vocab(vocabs, src_vocab, args.output)

        # Build shards
        build_shards(model_config, hf, args, params)

        # Build eole config and save to output model directory
        config = TrainConfig(
            data=None,
            skip_empty_level="silent",
            save_data=None,
            n_sample=0,
            src_vocab=None,
            tgt_vocab=None,
            share_vocab=True,
            src_vocab_size=hf.vocab_size,
            tgt_vocab_size=hf.vocab_size,
            vocab_size_multiple=8,
            decoder_start_token=vocabs["decoder_start_token"],
            **vocabs["specials"],
            transforms=transforms,
            transforms_configs=transforms_configs,
            model=ARCH_TABLE[hf.arch](
                **model_config,
                huggingface_model=get_huggingface_model(args),
            ),
            training=TrainingConfig(
                compute_dtype=compute_dtype,
                batch_size=896,
                batch_size_multiple=1,
                batch_type="tokens",
                normalization="tokens",
                accum_count=[32],
                accum_steps=[0],
                valid_batch_size=256,
                **training_config,
            ),
        )
        # Grab only explicitly set fields to save in the model's json config
        config_dict = recursive_model_fields_set(config)

        # Add inference related settings for transparent default behaviour
        inference_dict = {
            "optional_eos": optional_eos,
            # TODO: map other settings from HF decoding_config.json
            **generation_config_dict,
            **chat_template,
        }
        config_dict["inference"] = inference_dict

        with open(os.path.join(args.output, "config.json"), "w", encoding="utf-8") as f:
            json.dump(config_dict, f, indent=2, ensure_ascii=False)<|MERGE_RESOLUTION|>--- conflicted
+++ resolved
@@ -151,7 +151,6 @@
         "adapter.w_out.weight": "multi_modal_projector.linear_2.weight",
         "adapter.w_out.bias": "multi_modal_projector.linear_2.bias",
     },
-<<<<<<< HEAD
     "Mistral3ForConditionalGeneration": {
         "decoder_layer_prefix": "language_model.model.layers.",
         "tgt_emb.embeddings.weight": "language_model.model.embed_tokens.weight",
@@ -178,7 +177,7 @@
         "adapter.w_out.weight": "multi_modal_projector.linear_2.weight",
         "adapter.layernorm.weight": "multi_modal_projector.norm.weight",
         "adapter.patch_merger.merging_layer.weight": "multi_modal_projector.patch_merger.merging_layer.weight",
-=======
+    },
     "Gemma3ForConditionalGeneration": {
         "decoder_layer_prefix": "language_model.model.layers.",
         "tgt_emb.embeddings.weight": "language_model.model.embed_tokens.weight",
@@ -210,7 +209,6 @@
         # TODO: not the same adapter as llava
         "adapter.w_in.weight": ("multi_modal_projector.mm_input_projection_weight", ".t()"),
         "adapter.norm.weight": "multi_modal_projector.mm_soft_emb_norm.weight",
->>>>>>> 180b402a
     },
     "M2M100ForConditionalGeneration": {
         "encoder_layer_prefix": "model.encoder.layers.",
@@ -293,11 +291,8 @@
     {
         "XLMRobertaXLForMaskedLM": TransformerEncoderModelConfig,
         "LlavaForConditionalGeneration": VisionTransformerLMModelConfig,
-<<<<<<< HEAD
         "Mistral3ForConditionalGeneration": VisionTransformerLMModelConfig,
-=======
         "Gemma3ForConditionalGeneration": VisionTransformerLMModelConfig,
->>>>>>> 180b402a
         "M2M100ForConditionalGeneration": TransformerModelConfig,
     },
 )
@@ -816,7 +811,6 @@
         },
     }
 
-<<<<<<< HEAD
     # Vision encoder
     if vision_config is not None:
         # TODO: extend to other Llava models (with CLIP vision encoder)
@@ -847,8 +841,6 @@
         model_config["projector_activation_fn"] = other_config.get("projector_hidden_act", "gelu")
         model_config["spatial_merge_size"] = other_config.get("spatial_merge_size", None)
 
-=======
->>>>>>> 180b402a
     # Update model_config based on architecture
     if arch in arch_configs:
         for key, value in arch_configs[arch].items():
@@ -1012,15 +1004,12 @@
             "adapter.w_in.bias",
             "adapter.w_out.weight",
             "adapter.w_out.bias",
-<<<<<<< HEAD
             "adapter.layernorm.weight",
             "adapter.patch_merger.merging_layer.weight",
-=======
             "adapter.norm.weight",
             "encoder.position_embeddings.weight",
             "encoder.post_layernorm.weight",
             "encoder.post_layernorm.bias"
->>>>>>> 180b402a
         ]
 
         def build_first_shard(hf, eole_safetensor):
